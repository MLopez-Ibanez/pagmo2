--- conflicted
+++ resolved
@@ -32,20 +32,6 @@
 
 import unittest as _ut
 
-<<<<<<< HEAD
-
-class doctests_test_case(_ut.TestCase):
-    """Test case that will run all the doctests.
-
-    """
-
-    def runTest(self):
-        import doctest
-        import pygmo
-        doctest.testmod(pygmo)
-
-=======
->>>>>>> 7ce4ed35
 
 class core_test_case(_ut.TestCase):
     """Test case for core PyGMO functionality.
@@ -54,20 +40,13 @@
 
     def runTest(self):
         import sys
-<<<<<<< HEAD
-        from numpy import random, all
-        from .core import _builtin, _type, _str, _callable, _deepcopy, _test_object_serialization as tos
-=======
         from numpy import random, all, array
         from .core import _builtin, _test_to_vd, _type, _str, _callable, _deepcopy, _test_object_serialization as tos
->>>>>>> 7ce4ed35
         if sys.version_info[0] < 3:
             import __builtin__ as b
         else:
             import builtins as b
         self.assertEqual(b, _builtin())
-<<<<<<< HEAD
-=======
         self.assert_(_test_to_vd([], 0))
         self.assert_(_test_to_vd((), 0))
         self.assert_(_test_to_vd(array([]), 0))
@@ -83,7 +62,6 @@
         self.assert_(_test_to_vd((0., 1), 2))
         self.assert_(_test_to_vd(array([0., 1.]), 2))
         self.assert_(_test_to_vd(array([0, 1]), 2))
->>>>>>> 7ce4ed35
         self.assertEqual(type(int), _type(int))
         self.assertEqual(str(123), _str(123))
         self.assertEqual(callable(1), _callable(1))
@@ -92,12 +70,8 @@
         self.assert_(id(l) != id(_deepcopy(l)))
         self.assert_(id(l[3]) != id(_deepcopy(l)[3]))
         self.assertEqual(tos(l), l)
-<<<<<<< HEAD
-        self.assertEqual(tos({'a': l, 3: "Hello world"}), {'a': l, 3: "Hello world"})
-=======
         self.assertEqual(tos({'a': l, 3: "Hello world"}),
                          {'a': l, 3: "Hello world"})
->>>>>>> 7ce4ed35
         a = random.rand(3, 2)
         self.assert_(all(tos(a) == a))
 
@@ -109,10 +83,6 @@
 
     def runTest(self):
         self.run_basic_tests()
-<<<<<<< HEAD
-        self.run_nobj_tests()
-        self.run_nec_nic_tests()
-=======
         self.run_extract_tests()
         self.run_nobj_tests()
         self.run_nec_nic_tests()
@@ -121,7 +91,6 @@
         self.run_has_gradient_sparsity_tests()
         self.run_gradient_sparsity_tests()
         self.run_has_hessians_tests()
->>>>>>> 7ce4ed35
 
     def run_basic_tests(self):
         # Tests for minimal problem, and mandatory methods.
@@ -132,11 +101,7 @@
         self.assertRaises(TypeError, lambda: problem("hello world"))
         self.assertRaises(TypeError, lambda: problem([]))
         self.assertRaises(TypeError, lambda: problem(int))
-<<<<<<< HEAD
-        # Some problems missing methods.
-=======
         # Some problems missing methods, wrong arity, etc.
->>>>>>> 7ce4ed35
 
         class np0(object):
 
@@ -149,8 +114,6 @@
             def get_bounds(self):
                 return ([0], [1])
         self.assertRaises(TypeError, lambda: problem(np1))
-<<<<<<< HEAD
-=======
 
         class np2(object):
 
@@ -169,7 +132,6 @@
             def fitness(self, a):
                 return [42]
         self.assertRaises(TypeError, lambda: problem(np3))
->>>>>>> 7ce4ed35
         # The minimal good citizen.
         glob = []
 
@@ -209,12 +171,8 @@
         # Run fitness a few more times.
         prob.fitness([0, 0])
         prob.fitness([0, 0])
-<<<<<<< HEAD
-        # Assert that the global variable was copied into p, not simply referenced.
-=======
         # Assert that the global variable was copied into p, not simply
         # referenced.
->>>>>>> 7ce4ed35
         self.assertEqual(len(glob), 0)
         self.assertEqual(len(prob.extract(p).g), 3)
         # Non-finite bounds.
@@ -270,8 +228,6 @@
         prob = problem(p())
         self.assert_(all(prob.get_bounds()[0] == [0, 0]))
         self.assert_(all(prob.get_bounds()[1] == [1, 1]))
-<<<<<<< HEAD
-=======
         # Bounds returned as mixed types.
 
         class p(object):
@@ -284,7 +240,6 @@
         prob = problem(p())
         self.assert_(all(prob.get_bounds()[0] == [0, 1]))
         self.assert_(all(prob.get_bounds()[1] == [2, 3]))
->>>>>>> 7ce4ed35
         # Invalid fitness size.
 
         class p(object):
@@ -293,10 +248,7 @@
                 return (array([0., 0.]), array([1, 1]))
 
             def fitness(self, a):
-<<<<<<< HEAD
-=======
                 assert(type(a) == type(array([1.])))
->>>>>>> 7ce4ed35
                 return [42, 43]
         prob = problem(p())
         self.assertRaises(ValueError, lambda: prob.fitness([1, 2]))
@@ -319,15 +271,9 @@
                 return (array([0., 0.]), array([1, 1]))
 
             def fitness(self, a):
-<<<<<<< HEAD
-                return (42)
-        prob = problem(p())
-        self.assertRaises(TypeError, lambda: prob.fitness([1, 2]))
-=======
                 return 42
         prob = problem(p())
         self.assertRaises(AttributeError, lambda: prob.fitness([1, 2]))
->>>>>>> 7ce4ed35
         # Fitness returned as array.
 
         class p(object):
@@ -339,8 +285,6 @@
                 return array([42])
         prob = problem(p())
         self.assert_(all(prob.fitness([1, 2]) == array([42])))
-<<<<<<< HEAD
-=======
         # Fitness returned as tuple.
 
         class p(object):
@@ -352,7 +296,6 @@
                 return (42,)
         prob = problem(p())
         self.assert_(all(prob.fitness([1, 2]) == array([42])))
->>>>>>> 7ce4ed35
 
     def run_nobj_tests(self):
         from .core import problem
@@ -409,8 +352,6 @@
         prob = problem(p())
         self.assertRaises(ValueError, lambda: prob.fitness([1, 2]))
 
-<<<<<<< HEAD
-=======
     def run_extract_tests(self):
         from .core import problem, translate, _test_problem
         import sys
@@ -480,7 +421,6 @@
         tprob.set_n(12)
         self.assert_(p.extract(tproblem).get_n() == 12)
 
->>>>>>> 7ce4ed35
     def run_nec_nic_tests(self):
         from .core import problem
 
@@ -550,7 +490,529 @@
         prob = problem(p())
         self.assertEqual(prob.get_nf(), 6)
 
-<<<<<<< HEAD
+    def run_has_gradient_tests(self):
+        from .core import problem
+
+        class p(object):
+
+            def get_bounds(self):
+                return ([0, 0], [1, 1])
+
+            def fitness(self, a):
+                return [42]
+
+        self.assert_(not problem(p()).has_gradient())
+
+        class p(object):
+
+            def get_bounds(self):
+                return ([0, 0], [1, 1])
+
+            def fitness(self, a):
+                return [42]
+
+            def has_gradient(self):
+                return True
+
+        self.assert_(not problem(p()).has_gradient())
+
+        class p(object):
+
+            def get_bounds(self):
+                return ([0, 0], [1, 1])
+
+            def fitness(self, a):
+                return [42]
+
+            def gradient(self, dv):
+                return [0]
+
+            def has_gradient(self):
+                return False
+
+        self.assert_(not problem(p()).has_gradient())
+
+        class p(object):
+
+            def get_bounds(self):
+                return ([0, 0], [1, 1])
+
+            def fitness(self, a):
+                return [42]
+
+            def gradient(self, dv):
+                return [0]
+
+        self.assert_(problem(p()).has_gradient())
+
+    def run_gradient_tests(self):
+        from numpy import array
+        from .core import problem
+
+        class p(object):
+
+            def get_bounds(self):
+                return ([0, 0], [1, 1])
+
+            def fitness(self, a):
+                return [42]
+
+        self.assertRaises(NotImplementedError,
+                          lambda: problem(p()).gradient([1, 2]))
+
+        class p(object):
+
+            def get_bounds(self):
+                return ([0, 0], [1, 1])
+
+            def fitness(self, a):
+                return [42]
+
+            def gradient(self, a):
+                return [0]
+
+        self.assertRaises(ValueError, lambda: problem(p()).gradient([1, 2]))
+
+        class p(object):
+
+            def get_bounds(self):
+                return ([0, 0], [1, 1])
+
+            def fitness(self, a):
+                return [42]
+
+            def gradient(self, a):
+                return (0, 1)
+
+        self.assert_(all(array([0., 1.]) == problem(p()).gradient([1, 2])))
+        self.assertRaises(ValueError, lambda: problem(p()).gradient([1]))
+
+    def run_has_gradient_sparsity_tests(self):
+        from .core import problem
+
+        class p(object):
+
+            def get_bounds(self):
+                return ([0, 0], [1, 1])
+
+            def fitness(self, a):
+                return [42]
+
+        self.assert_(not problem(p()).has_gradient_sparsity())
+
+        class p(object):
+
+            def get_bounds(self):
+                return ([0], [1])
+
+            def fitness(self, a):
+                return [42]
+
+            def gradient_sparsity(self):
+                return [(0, 0)]
+
+        self.assert_(problem(p()).has_gradient_sparsity())
+
+        class p(object):
+
+            def get_bounds(self):
+                return ([0], [1])
+
+            def fitness(self, a):
+                return [42]
+
+            def has_gradient_sparsity(self):
+                return True
+
+        self.assert_(not problem(p()).has_gradient_sparsity())
+
+        class p(object):
+
+            def get_bounds(self):
+                return ([0], [1])
+
+            def fitness(self, a):
+                return [42]
+
+            def gradient_sparsity(self):
+                return [(0, 0)]
+
+            def has_gradient_sparsity(self):
+                return True
+
+        self.assert_(problem(p()).has_gradient_sparsity())
+
+        class p(object):
+
+            def get_bounds(self):
+                return ([0], [1])
+
+            def fitness(self, a):
+                return [42]
+
+            def gradient_sparsity(self):
+                return [(0, 0)]
+
+            def has_gradient_sparsity(self):
+                return False
+
+        self.assert_(not problem(p()).has_gradient_sparsity())
+
+    def run_gradient_sparsity_tests(self):
+        from .core import problem
+        from numpy import array, ndarray
+
+        class p(object):
+
+            def get_bounds(self):
+                return ([0, 0], [1, 1])
+
+            def fitness(self, a):
+                return [42]
+
+            def gradient_sparsity(self):
+                return ()
+
+        self.assert_(problem(p()).has_gradient_sparsity())
+        self.assert_(isinstance(problem(p()).gradient_sparsity(), ndarray))
+        self.assert_(problem(p()).gradient_sparsity().shape == (0, 2))
+
+        class p(object):
+
+            def get_bounds(self):
+                return ([0, 0], [1, 1])
+
+            def fitness(self, a):
+                return [42]
+
+            def gradient_sparsity(self):
+                return []
+
+        self.assert_(problem(p()).has_gradient_sparsity())
+        self.assert_(isinstance(problem(p()).gradient_sparsity(), ndarray))
+        self.assert_(problem(p()).gradient_sparsity().shape == (0, 2))
+
+        class p(object):
+
+            def get_bounds(self):
+                return ([0, 0], [1, 1])
+
+            def fitness(self, a):
+                return [42]
+
+            def gradient_sparsity(self):
+                return {}
+
+        self.assert_(problem(p()).has_gradient_sparsity())
+        self.assert_(isinstance(problem(p()).gradient_sparsity(), ndarray))
+        self.assert_(problem(p()).gradient_sparsity().shape == (0, 2))
+
+        class p(object):
+
+            def get_bounds(self):
+                return ([0, 0], [1, 1])
+
+            def fitness(self, a):
+                return [42]
+
+            def gradient_sparsity(self):
+                return [[0, 0]]
+
+        self.assert_(problem(p()).has_gradient_sparsity())
+        self.assert_(isinstance(problem(p()).gradient_sparsity(), ndarray))
+        self.assert_(problem(p()).gradient_sparsity().shape == (1, 2))
+        self.assert_((problem(p()).gradient_sparsity()
+                      == array([[0, 0]])).all())
+
+        class p(object):
+
+            def get_bounds(self):
+                return ([0, 0], [1, 1])
+
+            def fitness(self, a):
+                return [42]
+
+            def gradient_sparsity(self):
+                return [[0, 0], (0, 1)]
+
+        self.assert_(problem(p()).has_gradient_sparsity())
+        self.assert_(isinstance(problem(p()).gradient_sparsity(), ndarray))
+        self.assert_(problem(p()).gradient_sparsity().shape == (2, 2))
+        self.assert_((problem(p()).gradient_sparsity()
+                      == array([[0, 0], [0, 1]])).all())
+        self.assertEqual(problem(p()).gradient_sparsity()[0][0], 0)
+        self.assertEqual(problem(p()).gradient_sparsity()[0][1], 0)
+        self.assertEqual(problem(p()).gradient_sparsity()[1][0], 0)
+        self.assertEqual(problem(p()).gradient_sparsity()[1][1], 1)
+
+        class p(object):
+
+            def get_bounds(self):
+                return ([0, 0], [1, 1])
+
+            def fitness(self, a):
+                return [42]
+
+            def gradient_sparsity(self):
+                return [[0, 0], (0,)]
+
+        self.assertRaises(ValueError, lambda: problem(p()))
+
+        class p(object):
+
+            def get_bounds(self):
+                return ([0, 0], [1, 1])
+
+            def fitness(self, a):
+                return [42]
+
+            def gradient_sparsity(self):
+                return [[0, 0], (0, 0)]
+
+        self.assertRaises(ValueError, lambda: problem(p()))
+
+        class p(object):
+
+            def get_bounds(self):
+                return ([0, 0], [1, 1])
+
+            def fitness(self, a):
+                return [42]
+
+            def gradient_sparsity(self):
+                return [[0, 0], (0, 123)]
+
+        self.assertRaises(ValueError, lambda: problem(p()))
+
+        class p(object):
+
+            def get_bounds(self):
+                return ([0, 0], [1, 1])
+
+            def fitness(self, a):
+                return [42]
+
+            def gradient_sparsity(self):
+                return array([[0, 0], [0, 1]])
+
+        self.assert_(problem(p()).has_gradient_sparsity())
+        self.assert_(isinstance(problem(p()).gradient_sparsity(), ndarray))
+        self.assert_(problem(p()).gradient_sparsity().shape == (2, 2))
+        self.assert_((problem(p()).gradient_sparsity()
+                      == array([[0, 0], [0, 1]])).all())
+
+        class p(object):
+
+            def get_bounds(self):
+                return ([0, 0], [1, 1])
+
+            def fitness(self, a):
+                return [42]
+
+            def gradient_sparsity(self):
+                return array([[0, 0], [0, 123]])
+
+        self.assertRaises(ValueError, lambda: problem(p()))
+
+        class p(object):
+
+            def get_bounds(self):
+                return ([0, 0], [1, 1])
+
+            def fitness(self, a):
+                return [42]
+
+            def gradient_sparsity(self):
+                return array([[0, 0, 0], [0, 1, 0]])
+
+        self.assertRaises(ValueError, lambda: problem(p()))
+
+        class p(object):
+
+            def get_bounds(self):
+                return ([0, 0], [1, 1])
+
+            def fitness(self, a):
+                return [42]
+
+            def gradient_sparsity(self):
+                return array([[[0], [1], [2]]])
+
+        self.assertRaises(ValueError, lambda: problem(p()))
+
+        class p(object):
+
+            def get_bounds(self):
+                return ([0, 0], [1, 1])
+
+            def fitness(self, a):
+                return [42]
+
+            def gradient_sparsity(self):
+                return [[[0], 0], [0, 1]]
+
+        self.assertRaises(TypeError, lambda: problem(p()))
+
+        class p(object):
+
+            def get_bounds(self):
+                return ([0, 0], [1, 1])
+
+            def fitness(self, a):
+                return [42]
+
+            def gradient_sparsity(self):
+                return array([[0, 0], [0, -1]])
+
+        self.assertRaises(OverflowError, lambda: problem(p()))
+
+        class p(object):
+
+            def get_bounds(self):
+                return ([0, 0], [1, 1])
+
+            def fitness(self, a):
+                return [42]
+
+            def gradient_sparsity(self):
+                a = array([[0, 0, 0], [0, 1, 0]])
+                return a[:, :2]
+
+        self.assert_(problem(p()).has_gradient_sparsity())
+        self.assert_(isinstance(problem(p()).gradient_sparsity(), ndarray))
+        self.assert_(problem(p()).gradient_sparsity().shape == (2, 2))
+        self.assert_((problem(p()).gradient_sparsity()
+                      == array([[0, 0], [0, 1]])).all())
+
+        class p(object):
+
+            def get_bounds(self):
+                return ([0, 0], [1, 1])
+
+            def fitness(self, a):
+                return [42]
+
+            def gradient_sparsity(self):
+                return array([[0, 0], [0, 1.]])
+
+        self.assertRaises(TypeError, lambda: problem(p()))
+
+    def run_has_hessians_tests(self):
+        from .core import problem
+
+        class p(object):
+
+            def get_bounds(self):
+                return ([0, 0], [1, 1])
+
+            def fitness(self, a):
+                return [42]
+
+        self.assert_(not problem(p()).has_gradient())
+
+        class p(object):
+
+            def get_bounds(self):
+                return ([0, 0], [1, 1])
+
+            def fitness(self, a):
+                return [42]
+
+            def has_gradient(self):
+                return True
+
+        self.assert_(not problem(p()).has_gradient())
+
+        class p(object):
+
+            def get_bounds(self):
+                return ([0, 0], [1, 1])
+
+            def fitness(self, a):
+                return [42]
+
+            def gradient(self, dv):
+                return [0]
+
+            def has_gradient(self):
+                return False
+
+        self.assert_(not problem(p()).has_gradient())
+
+        class p(object):
+
+            def get_bounds(self):
+                return ([0, 0], [1, 1])
+
+            def fitness(self, a):
+                return [42]
+
+            def gradient(self, dv):
+                return [0]
+
+        self.assert_(problem(p()).has_gradient())
+
+
+class pso_test_case(_ut.TestCase):
+    """Test case for the UDA pso
+
+    """
+
+    def runTest(self):
+        from .core import pso
+        uda = pso()
+        uda = pso(gen=1, omega=0.7298, eta1=2.05, eta2=2.05, max_vel=0.5,
+                  variant=5, neighb_type=2, neighb_param=4, memory=False)
+        uda = pso(gen=1, omega=0.7298, eta1=2.05, eta2=2.05, max_vel=0.5,
+                  variant=5, neighb_type=2, neighb_param=4, memory=False, seed=32)
+        self.assertEqual(uda.get_seed(), 32)
+        log = uda.get_log()
+
+
+class sa_test_case(_ut.TestCase):
+    """Test case for the UDA simulated annealing
+
+    """
+
+    def runTest(self):
+        from .core import simulated_annealing
+        uda = simulated_annealing()
+        uda = simulated_annealing(
+            Ts=10., Tf=.1, n_T_adj=10, n_range_adj=10, bin_size=10, start_range=1.)
+        uda = simulated_annealing(
+            Ts=10., Tf=.1, n_T_adj=10, n_range_adj=10, bin_size=10, start_range=1., seed=32)
+        log = uda.get_log()
+        self.assertEqual(uda.get_seed(), 32)
+        seed = uda.get_seed()
+
+
+class compass_search_test_case(_ut.TestCase):
+    """Test case for the UDA compass search
+
+    """
+
+    def runTest(self):
+        from .core import compass_search
+        uda = compass_search()
+        uda = compass_search(max_fevals=1, start_range=.1,
+                             stop_range=.01, reduction_coeff=.5)
+        log = uda.get_log()
+
+
+class cmaes_test_case(_ut.TestCase):
+    """Test case for the UDA cmaes
+
+    """
+
+    def runTest(self):
+        from .core import cmaes
+        uda = cmaes()
+        uda = cmaes(gen=1, cc=-1, cs=-1, c1=-1, cmu=-1,
+                    sigma0=0.5, ftol=1e-6, xtol=1e-6, memory=False)
+        uda = cmaes(gen=1, cc=-1, cs=-1, c1=-1, cmu=-1, sigma0=0.5,
+                    ftol=1e-6, xtol=1e-6, memory=False, seed=32)
+        self.assertEqual(uda.get_seed(), 32)
+        seed = uda.get_seed()
 
 class population_test_case(_ut.TestCase):
     """Test case for the :class:`~pygmo.core.population` class.
@@ -571,549 +1033,6 @@
         pop.push_back([1.])
         self.assertEqual(pop.champion_f[0], 0.)
         self.assertEqual(pop.champion_x[0], 1.)
-=======
-    def run_has_gradient_tests(self):
-        from .core import problem
-
-        class p(object):
-
-            def get_bounds(self):
-                return ([0, 0], [1, 1])
-
-            def fitness(self, a):
-                return [42]
-
-        self.assert_(not problem(p()).has_gradient())
-
-        class p(object):
-
-            def get_bounds(self):
-                return ([0, 0], [1, 1])
-
-            def fitness(self, a):
-                return [42]
-
-            def has_gradient(self):
-                return True
-
-        self.assert_(not problem(p()).has_gradient())
-
-        class p(object):
-
-            def get_bounds(self):
-                return ([0, 0], [1, 1])
-
-            def fitness(self, a):
-                return [42]
-
-            def gradient(self, dv):
-                return [0]
-
-            def has_gradient(self):
-                return False
-
-        self.assert_(not problem(p()).has_gradient())
-
-        class p(object):
-
-            def get_bounds(self):
-                return ([0, 0], [1, 1])
-
-            def fitness(self, a):
-                return [42]
-
-            def gradient(self, dv):
-                return [0]
-
-        self.assert_(problem(p()).has_gradient())
-
-    def run_gradient_tests(self):
-        from numpy import array
-        from .core import problem
-
-        class p(object):
-
-            def get_bounds(self):
-                return ([0, 0], [1, 1])
-
-            def fitness(self, a):
-                return [42]
-
-        self.assertRaises(NotImplementedError,
-                          lambda: problem(p()).gradient([1, 2]))
-
-        class p(object):
-
-            def get_bounds(self):
-                return ([0, 0], [1, 1])
-
-            def fitness(self, a):
-                return [42]
-
-            def gradient(self, a):
-                return [0]
-
-        self.assertRaises(ValueError, lambda: problem(p()).gradient([1, 2]))
-
-        class p(object):
-
-            def get_bounds(self):
-                return ([0, 0], [1, 1])
-
-            def fitness(self, a):
-                return [42]
-
-            def gradient(self, a):
-                return (0, 1)
-
-        self.assert_(all(array([0., 1.]) == problem(p()).gradient([1, 2])))
-        self.assertRaises(ValueError, lambda: problem(p()).gradient([1]))
-
-    def run_has_gradient_sparsity_tests(self):
-        from .core import problem
-
-        class p(object):
-
-            def get_bounds(self):
-                return ([0, 0], [1, 1])
-
-            def fitness(self, a):
-                return [42]
-
-        self.assert_(not problem(p()).has_gradient_sparsity())
-
-        class p(object):
-
-            def get_bounds(self):
-                return ([0], [1])
-
-            def fitness(self, a):
-                return [42]
-
-            def gradient_sparsity(self):
-                return [(0, 0)]
-
-        self.assert_(problem(p()).has_gradient_sparsity())
-
-        class p(object):
-
-            def get_bounds(self):
-                return ([0], [1])
-
-            def fitness(self, a):
-                return [42]
-
-            def has_gradient_sparsity(self):
-                return True
-
-        self.assert_(not problem(p()).has_gradient_sparsity())
-
-        class p(object):
-
-            def get_bounds(self):
-                return ([0], [1])
-
-            def fitness(self, a):
-                return [42]
-
-            def gradient_sparsity(self):
-                return [(0, 0)]
-
-            def has_gradient_sparsity(self):
-                return True
-
-        self.assert_(problem(p()).has_gradient_sparsity())
-
-        class p(object):
-
-            def get_bounds(self):
-                return ([0], [1])
-
-            def fitness(self, a):
-                return [42]
-
-            def gradient_sparsity(self):
-                return [(0, 0)]
-
-            def has_gradient_sparsity(self):
-                return False
-
-        self.assert_(not problem(p()).has_gradient_sparsity())
-
-    def run_gradient_sparsity_tests(self):
-        from .core import problem
-        from numpy import array, ndarray
-
-        class p(object):
-
-            def get_bounds(self):
-                return ([0, 0], [1, 1])
-
-            def fitness(self, a):
-                return [42]
-
-            def gradient_sparsity(self):
-                return ()
-
-        self.assert_(problem(p()).has_gradient_sparsity())
-        self.assert_(isinstance(problem(p()).gradient_sparsity(), ndarray))
-        self.assert_(problem(p()).gradient_sparsity().shape == (0, 2))
-
-        class p(object):
-
-            def get_bounds(self):
-                return ([0, 0], [1, 1])
-
-            def fitness(self, a):
-                return [42]
-
-            def gradient_sparsity(self):
-                return []
-
-        self.assert_(problem(p()).has_gradient_sparsity())
-        self.assert_(isinstance(problem(p()).gradient_sparsity(), ndarray))
-        self.assert_(problem(p()).gradient_sparsity().shape == (0, 2))
-
-        class p(object):
-
-            def get_bounds(self):
-                return ([0, 0], [1, 1])
-
-            def fitness(self, a):
-                return [42]
-
-            def gradient_sparsity(self):
-                return {}
-
-        self.assert_(problem(p()).has_gradient_sparsity())
-        self.assert_(isinstance(problem(p()).gradient_sparsity(), ndarray))
-        self.assert_(problem(p()).gradient_sparsity().shape == (0, 2))
-
-        class p(object):
-
-            def get_bounds(self):
-                return ([0, 0], [1, 1])
-
-            def fitness(self, a):
-                return [42]
-
-            def gradient_sparsity(self):
-                return [[0, 0]]
-
-        self.assert_(problem(p()).has_gradient_sparsity())
-        self.assert_(isinstance(problem(p()).gradient_sparsity(), ndarray))
-        self.assert_(problem(p()).gradient_sparsity().shape == (1, 2))
-        self.assert_((problem(p()).gradient_sparsity()
-                      == array([[0, 0]])).all())
-
-        class p(object):
-
-            def get_bounds(self):
-                return ([0, 0], [1, 1])
-
-            def fitness(self, a):
-                return [42]
-
-            def gradient_sparsity(self):
-                return [[0, 0], (0, 1)]
-
-        self.assert_(problem(p()).has_gradient_sparsity())
-        self.assert_(isinstance(problem(p()).gradient_sparsity(), ndarray))
-        self.assert_(problem(p()).gradient_sparsity().shape == (2, 2))
-        self.assert_((problem(p()).gradient_sparsity()
-                      == array([[0, 0], [0, 1]])).all())
-        self.assertEqual(problem(p()).gradient_sparsity()[0][0], 0)
-        self.assertEqual(problem(p()).gradient_sparsity()[0][1], 0)
-        self.assertEqual(problem(p()).gradient_sparsity()[1][0], 0)
-        self.assertEqual(problem(p()).gradient_sparsity()[1][1], 1)
-
-        class p(object):
-
-            def get_bounds(self):
-                return ([0, 0], [1, 1])
-
-            def fitness(self, a):
-                return [42]
-
-            def gradient_sparsity(self):
-                return [[0, 0], (0,)]
-
-        self.assertRaises(ValueError, lambda: problem(p()))
-
-        class p(object):
-
-            def get_bounds(self):
-                return ([0, 0], [1, 1])
-
-            def fitness(self, a):
-                return [42]
-
-            def gradient_sparsity(self):
-                return [[0, 0], (0, 0)]
-
-        self.assertRaises(ValueError, lambda: problem(p()))
-
-        class p(object):
-
-            def get_bounds(self):
-                return ([0, 0], [1, 1])
-
-            def fitness(self, a):
-                return [42]
-
-            def gradient_sparsity(self):
-                return [[0, 0], (0, 123)]
-
-        self.assertRaises(ValueError, lambda: problem(p()))
-
-        class p(object):
-
-            def get_bounds(self):
-                return ([0, 0], [1, 1])
-
-            def fitness(self, a):
-                return [42]
-
-            def gradient_sparsity(self):
-                return array([[0, 0], [0, 1]])
-
-        self.assert_(problem(p()).has_gradient_sparsity())
-        self.assert_(isinstance(problem(p()).gradient_sparsity(), ndarray))
-        self.assert_(problem(p()).gradient_sparsity().shape == (2, 2))
-        self.assert_((problem(p()).gradient_sparsity()
-                      == array([[0, 0], [0, 1]])).all())
-
-        class p(object):
-
-            def get_bounds(self):
-                return ([0, 0], [1, 1])
-
-            def fitness(self, a):
-                return [42]
-
-            def gradient_sparsity(self):
-                return array([[0, 0], [0, 123]])
-
-        self.assertRaises(ValueError, lambda: problem(p()))
-
-        class p(object):
-
-            def get_bounds(self):
-                return ([0, 0], [1, 1])
-
-            def fitness(self, a):
-                return [42]
-
-            def gradient_sparsity(self):
-                return array([[0, 0, 0], [0, 1, 0]])
-
-        self.assertRaises(ValueError, lambda: problem(p()))
-
-        class p(object):
-
-            def get_bounds(self):
-                return ([0, 0], [1, 1])
-
-            def fitness(self, a):
-                return [42]
-
-            def gradient_sparsity(self):
-                return array([[[0], [1], [2]]])
-
-        self.assertRaises(ValueError, lambda: problem(p()))
-
-        class p(object):
-
-            def get_bounds(self):
-                return ([0, 0], [1, 1])
-
-            def fitness(self, a):
-                return [42]
-
-            def gradient_sparsity(self):
-                return [[[0], 0], [0, 1]]
-
-        self.assertRaises(TypeError, lambda: problem(p()))
-
-        class p(object):
-
-            def get_bounds(self):
-                return ([0, 0], [1, 1])
-
-            def fitness(self, a):
-                return [42]
-
-            def gradient_sparsity(self):
-                return array([[0, 0], [0, -1]])
-
-        self.assertRaises(OverflowError, lambda: problem(p()))
-
-        class p(object):
-
-            def get_bounds(self):
-                return ([0, 0], [1, 1])
-
-            def fitness(self, a):
-                return [42]
-
-            def gradient_sparsity(self):
-                a = array([[0, 0, 0], [0, 1, 0]])
-                return a[:, :2]
-
-        self.assert_(problem(p()).has_gradient_sparsity())
-        self.assert_(isinstance(problem(p()).gradient_sparsity(), ndarray))
-        self.assert_(problem(p()).gradient_sparsity().shape == (2, 2))
-        self.assert_((problem(p()).gradient_sparsity()
-                      == array([[0, 0], [0, 1]])).all())
-
-        class p(object):
-
-            def get_bounds(self):
-                return ([0, 0], [1, 1])
-
-            def fitness(self, a):
-                return [42]
-
-            def gradient_sparsity(self):
-                return array([[0, 0], [0, 1.]])
-
-        self.assertRaises(TypeError, lambda: problem(p()))
-
-    def run_has_hessians_tests(self):
-        from .core import problem
-
-        class p(object):
-
-            def get_bounds(self):
-                return ([0, 0], [1, 1])
-
-            def fitness(self, a):
-                return [42]
-
-        self.assert_(not problem(p()).has_gradient())
-
-        class p(object):
-
-            def get_bounds(self):
-                return ([0, 0], [1, 1])
-
-            def fitness(self, a):
-                return [42]
-
-            def has_gradient(self):
-                return True
-
-        self.assert_(not problem(p()).has_gradient())
-
-        class p(object):
-
-            def get_bounds(self):
-                return ([0, 0], [1, 1])
-
-            def fitness(self, a):
-                return [42]
-
-            def gradient(self, dv):
-                return [0]
-
-            def has_gradient(self):
-                return False
-
-        self.assert_(not problem(p()).has_gradient())
-
-        class p(object):
-
-            def get_bounds(self):
-                return ([0, 0], [1, 1])
-
-            def fitness(self, a):
-                return [42]
-
-            def gradient(self, dv):
-                return [0]
-
-        self.assert_(problem(p()).has_gradient())
->>>>>>> 7ce4ed35
-
-
-class pso_test_case(_ut.TestCase):
-    """Test case for the UDA pso
-
-    """
-
-    def runTest(self):
-        from .core import pso
-        uda = pso()
-        uda = pso(gen=1, omega=0.7298, eta1=2.05, eta2=2.05, max_vel=0.5,
-                  variant=5, neighb_type=2, neighb_param=4, memory=False)
-        uda = pso(gen=1, omega=0.7298, eta1=2.05, eta2=2.05, max_vel=0.5,
-                  variant=5, neighb_type=2, neighb_param=4, memory=False, seed=32)
-        self.assertEqual(uda.get_seed(), 32)
-        log = uda.get_log()
-
-
-class sa_test_case(_ut.TestCase):
-    """Test case for the UDA simulated annealing
-
-    """
-
-    def runTest(self):
-        from .core import simulated_annealing
-        uda = simulated_annealing()
-<<<<<<< HEAD
-        uda = simulated_annealing(Ts=10., Tf=.1, n_T_adj=10,
-                                  n_range_adj=10, bin_size=10, start_range=1.)
-        uda = simulated_annealing(Ts=10., Tf=.1, n_T_adj=10, n_range_adj=10,
-                                  bin_size=10, start_range=1., seed=32)
-=======
-        uda = simulated_annealing(
-            Ts=10., Tf=.1, n_T_adj=10, n_range_adj=10, bin_size=10, start_range=1.)
-        uda = simulated_annealing(
-            Ts=10., Tf=.1, n_T_adj=10, n_range_adj=10, bin_size=10, start_range=1., seed=32)
->>>>>>> 7ce4ed35
-        log = uda.get_log()
-        self.assertEqual(uda.get_seed(), 32)
-        seed = uda.get_seed()
-
-
-class compass_search_test_case(_ut.TestCase):
-    """Test case for the UDA compass search
-
-    """
-
-    def runTest(self):
-        from .core import compass_search
-        uda = compass_search()
-<<<<<<< HEAD
-        uda = compass_search(max_fevals=1, start_range=.1, stop_range=.01, reduction_coeff=.5)
-=======
-        uda = compass_search(max_fevals=1, start_range=.1,
-                             stop_range=.01, reduction_coeff=.5)
->>>>>>> 7ce4ed35
-        log = uda.get_log()
-
-
-class cmaes_test_case(_ut.TestCase):
-    """Test case for the UDA cmaes
-<<<<<<< HEAD
-
-    """
-
-=======
-
-    """
-
->>>>>>> 7ce4ed35
-    def runTest(self):
-        from .core import cmaes
-        uda = cmaes()
-        uda = cmaes(gen=1, cc=-1, cs=-1, c1=-1, cmu=-1,
-                    sigma0=0.5, ftol=1e-6, xtol=1e-6, memory=False)
-        uda = cmaes(gen=1, cc=-1, cs=-1, c1=-1, cmu=-1, sigma0=0.5,
-                    ftol=1e-6, xtol=1e-6, memory=False, seed=32)
-        self.assertEqual(uda.get_seed(), 32)
-        seed = uda.get_seed()
-
 
 def run_test_suite():
     """Run the full test suite.
@@ -1122,27 +1041,15 @@
 
     """
     retval = 0
-<<<<<<< HEAD
-    suite = _ut.TestLoader().loadTestsFromTestCase(doctests_test_case)
-    suite.addTest(problem_test_case())
-    suite.addTest(core_test_case())
-    suite.addTest(population_test_case())
-    suite.addTest(pso_test_case())
-    suite.addTest(sa_test_case())
-    suite.addTest(cmaes_test_case())
-    suite.addTest(compass_search_test_case())
-    test_result = _ut.TextTestRunner(verbosity=2).run(suite)
-    if len(test_result.failures) > 0:
-=======
     suite = _ut.TestLoader().loadTestsFromTestCase(core_test_case)
     suite.addTest(problem_test_case())
     suite.addTest(pso_test_case())
     suite.addTest(cmaes_test_case())
     suite.addTest(compass_search_test_case())
     suite.addTest(sa_test_case())
+    suite.addTest(population_test_case())
     test_result = _ut.TextTestRunner(verbosity=2).run(suite)
     if len(test_result.failures) > 0 or len(test_result.errors) > 0:
->>>>>>> 7ce4ed35
         retval = 1
     if retval != 0:
         raise RuntimeError('One or more tests failed.')