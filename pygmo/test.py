--- conflicted
+++ resolved
@@ -76,1760 +76,6 @@
         self.assert_(all(tos(a) == a))
 
 
-<<<<<<< HEAD
-class problem_test_case(_ut.TestCase):
-    """Test case for the :class:`~pygmo.core.problem` class.
-
-    """
-
-    def runTest(self):
-        self.run_basic_tests()
-        self.run_extract_tests()
-        self.run_nobj_tests()
-        self.run_nec_nic_tests()
-        self.run_nc_tests()
-        self.run_nx_tests()
-        self.run_nf_tests()
-        self.run_ctol_tests()
-        self.run_evals_tests()
-        self.run_has_gradient_tests()
-        self.run_gradient_tests()
-        self.run_has_gradient_sparsity_tests()
-        self.run_gradient_sparsity_tests()
-        self.run_has_hessians_tests()
-        self.run_hessians_tests()
-        self.run_has_hessians_sparsity_tests()
-        self.run_hessians_sparsity_tests()
-        self.run_seed_tests()
-        self.run_feas_tests()
-        self.run_name_info_tests()
-        self.run_udp_tests()
-
-    def run_basic_tests(self):
-        # Tests for minimal problem, and mandatory methods.
-        from numpy import all, array
-        from .core import problem
-        # First a few non-problems.
-        self.assertRaises(TypeError, lambda: problem(1))
-        self.assertRaises(TypeError, lambda: problem("hello world"))
-        self.assertRaises(TypeError, lambda: problem([]))
-        self.assertRaises(TypeError, lambda: problem(int))
-        # Some problems missing methods, wrong arity, etc.
-
-        class np0(object):
-
-            def fitness(self, a):
-                return [1]
-        self.assertRaises(TypeError, lambda: problem(np0))
-
-        class np1(object):
-
-            def get_bounds(self):
-                return ([0], [1])
-        self.assertRaises(TypeError, lambda: problem(np1))
-
-        class np2(object):
-
-            def get_bounds(self):
-                return ([0, 0], [1, 1])
-
-            def fitness(self, a, b):
-                return [42]
-        self.assertRaises(TypeError, lambda: problem(np2))
-
-        class np3(object):
-
-            def get_bounds(self, a):
-                return ([0, 0], [1, 1])
-
-            def fitness(self, a):
-                return [42]
-        self.assertRaises(TypeError, lambda: problem(np3))
-        # The minimal good citizen.
-        glob = []
-
-        class p(object):
-
-            def __init__(self, g):
-                self.g = g
-
-            def get_bounds(self):
-                return ([0, 0], [1, 1])
-
-            def fitness(self, a):
-                self.g.append(1)
-                return [42]
-        p_inst = p(glob)
-        prob = problem(p_inst)
-        self.assertEqual(p, prob._udp_type)
-        # Test the keyword arg.
-        prob = problem(udp=p_inst)
-        # Check a few problem properties.
-        self.assertEqual(prob.get_nobj(), 1)
-        self.assert_(isinstance(prob.get_bounds(), tuple))
-        self.assert_(all(prob.get_bounds()[0] == [0, 0]))
-        self.assert_(all(prob.get_bounds()[1] == [1, 1]))
-        self.assertEqual(prob.get_nx(), 2)
-        self.assertEqual(prob.get_nf(), 1)
-        self.assertEqual(prob.get_nec(), 0)
-        self.assertEqual(prob.get_nic(), 0)
-        self.assert_(not prob.has_gradient())
-        self.assert_(not prob.has_hessians())
-        self.assert_(not prob.has_gradient_sparsity())
-        self.assert_(not prob.has_hessians_sparsity())
-        self.assert_(not prob.is_stochastic())
-        self.assert_(prob.is_(p))
-        self.assert_(not prob.is_(int))
-        self.assert_(id(prob.extract(p)) != id(p_inst))
-        self.assert_(prob.extract(int) is None)
-        # Fitness.
-        self.assert_(all(prob.fitness([0, 0]) == [42]))
-        # Run fitness a few more times.
-        prob.fitness([0, 0])
-        prob.fitness([0, 0])
-        # Assert that the global variable was copied into p, not simply
-        # referenced.
-        self.assertEqual(len(glob), 0)
-        self.assertEqual(len(prob.extract(p).g), 3)
-        # Non-finite bounds.
-
-        class p(object):
-
-            def get_bounds(self):
-                return ([0, 0], [1, float('inf')])
-
-            def fitness(self, a):
-                return [42]
-        prob = problem(p())
-        self.assert_(all(prob.get_bounds()[0] == [0, 0]))
-        self.assert_(all(prob.get_bounds()[1] == [1, float('inf')]))
-
-        class p(object):
-
-            def get_bounds(self):
-                return ([0, 0], [1, float('nan')])
-
-            def fitness(self, a):
-                return [42]
-        self.assertRaises(ValueError, lambda: problem(p()))
-        # Wrong bounds.
-
-        class p(object):
-
-            def get_bounds(self):
-                return ([0, 0], [-1, -1])
-
-            def fitness(self, a):
-                return [42]
-        self.assertRaises(ValueError, lambda: problem(p()))
-        # Wrong bounds type.
-
-        class p(object):
-
-            def get_bounds(self):
-                return [[0, 0], [-1, -1]]
-
-            def fitness(self, a):
-                return [42]
-        self.assertRaises(TypeError, lambda: problem(p()))
-        # Bounds returned as numpy arrays.
-
-        class p(object):
-
-            def get_bounds(self):
-                return (array([0., 0.]), array([1, 1]))
-
-            def fitness(self, a):
-                return [42]
-        prob = problem(p())
-        self.assert_(all(prob.get_bounds()[0] == [0, 0]))
-        self.assert_(all(prob.get_bounds()[1] == [1, 1]))
-        # Bounds returned as mixed types.
-
-        class p(object):
-
-            def get_bounds(self):
-                return ([0., 1], (2., 3.))
-
-            def fitness(self, a):
-                return [42]
-        prob = problem(p())
-        self.assert_(all(prob.get_bounds()[0] == [0, 1]))
-        self.assert_(all(prob.get_bounds()[1] == [2, 3]))
-        # Invalid fitness size.
-
-        class p(object):
-
-            def get_bounds(self):
-                return (array([0., 0.]), array([1, 1]))
-
-            def fitness(self, a):
-                assert(type(a) == type(array([1.])))
-                return [42, 43]
-        prob = problem(p())
-        self.assertRaises(ValueError, lambda: prob.fitness([1, 2]))
-        # Invalid fitness dimensions.
-
-        class p(object):
-
-            def get_bounds(self):
-                return (array([0., 0.]), array([1, 1]))
-
-            def fitness(self, a):
-                return array([[42], [43]])
-        prob = problem(p())
-        self.assertRaises(ValueError, lambda: prob.fitness([1, 2]))
-        # Invalid fitness type.
-
-        class p(object):
-
-            def get_bounds(self):
-                return (array([0., 0.]), array([1, 1]))
-
-            def fitness(self, a):
-                return 42
-        prob = problem(p())
-        self.assertRaises(AttributeError, lambda: prob.fitness([1, 2]))
-        # Fitness returned as array.
-
-        class p(object):
-
-            def get_bounds(self):
-                return (array([0., 0.]), array([1, 1]))
-
-            def fitness(self, a):
-                return array([42])
-        prob = problem(p())
-        self.assert_(all(prob.fitness([1, 2]) == array([42])))
-        # Fitness returned as tuple.
-
-        class p(object):
-
-            def get_bounds(self):
-                return (array([0., 0.]), array([1, 1]))
-
-            def fitness(self, a):
-                return (42,)
-        prob = problem(p())
-        self.assert_(all(prob.fitness([1, 2]) == array([42])))
-
-    def run_ctol_tests(self):
-        from .core import problem
-        from numpy import array
-
-        class p(object):
-
-            def get_nobj(self):
-                return 2
-
-            def get_bounds(self):
-                return ([0, 0], [1, 1])
-
-            def fitness(self, a):
-                return [42, 43]
-        prob = problem(p())
-        self.assertTrue(all(prob.c_tol == array([])))
-
-        class p(object):
-
-            def get_nobj(self):
-                return 2
-
-            def get_bounds(self):
-                return ([0, 0], [1, 1])
-
-            def fitness(self, a):
-                return [42, 43, 44]
-
-            def get_nec(self):
-                return 1
-        prob = problem(p())
-        self.assertTrue(all(prob.c_tol == array([0.])))
-
-        class p(object):
-
-            def get_nobj(self):
-                return 2
-
-            def get_bounds(self):
-                return ([0, 0], [1, 1])
-
-            def fitness(self, a):
-                return [42, 43, 44, 45]
-
-            def get_nec(self):
-                return 1
-
-            def get_nic(self):
-                return 1
-        prob = problem(p())
-        self.assertTrue(all(prob.c_tol == array([0., 0.])))
-
-        def raiser():
-            prob.c_tol = []
-        self.assertRaises(ValueError, raiser)
-        self.assertTrue(all(prob.c_tol == array([0., 0.])))
-
-        def raiser():
-            prob.c_tol = [1, 2, 3]
-        self.assertRaises(ValueError, raiser)
-        self.assertTrue(all(prob.c_tol == array([0., 0.])))
-
-        def raiser():
-            prob.c_tol = [1., float("NaN")]
-        self.assertRaises(ValueError, raiser)
-        self.assertTrue(all(prob.c_tol == array([0., 0.])))
-
-        def raiser():
-            prob.c_tol = [1., -1.]
-        self.assertRaises(ValueError, raiser)
-        self.assertTrue(all(prob.c_tol == array([0., 0.])))
-        prob.c_tol = [1e-8, 1e-6]
-        self.assertTrue(all(prob.c_tol == array([1e-8, 1e-6])))
-
-    def run_evals_tests(self):
-        from .core import problem
-        from numpy import array
-
-        class p(object):
-
-            def get_nobj(self):
-                return 2
-
-            def get_bounds(self):
-                return ([0, 0], [1, 1])
-
-            def fitness(self, a):
-                return [42, 43]
-
-            def gradient(self, a):
-                return [1, 2, 3, 4]
-
-            def hessians(self, a):
-                return [[1, 2, 3], [4, 5, 6]]
-        prob = problem(p())
-        self.assertEqual(prob.get_fevals(), 0)
-        self.assertEqual(prob.get_gevals(), 0)
-        self.assertEqual(prob.get_hevals(), 0)
-        prob.fitness([1, 2])
-        self.assertEqual(prob.get_fevals(), 1)
-        prob.gradient([1, 2])
-        self.assertEqual(prob.get_gevals(), 1)
-        prob.hessians([1, 2])
-        self.assertEqual(prob.get_hevals(), 1)
-
-    def run_nx_tests(self):
-        from .core import problem
-
-        class p(object):
-
-            def get_nobj(self):
-                return 2
-
-            def get_bounds(self):
-                return ([0, 0], [1, 1])
-
-            def fitness(self, a):
-                return [42, 43]
-        prob = problem(p())
-        self.assertEqual(prob.get_nx(), 2)
-
-        class p(object):
-
-            def get_nobj(self):
-                return 2
-
-            def get_bounds(self):
-                return ([0, 0, 1], [1, 1, 2])
-
-            def fitness(self, a):
-                return [42, 43]
-        prob = problem(p())
-        self.assertEqual(prob.get_nx(), 3)
-
-    def run_nf_tests(self):
-        from .core import problem
-
-        class p(object):
-
-            def get_nobj(self):
-                return 2
-
-            def get_bounds(self):
-                return ([0, 0], [1, 1])
-
-            def fitness(self, a):
-                return [42, 43]
-        prob = problem(p())
-        self.assertEqual(prob.get_nf(), 2)
-
-        class p(object):
-
-            def get_nobj(self):
-                return 2
-
-            def get_nec(self):
-                return 1
-
-            def get_bounds(self):
-                return ([0, 0, 1], [1, 1, 2])
-
-            def fitness(self, a):
-                return [42, 43, 44]
-        prob = problem(p())
-        self.assertEqual(prob.get_nf(), 3)
-
-        class p(object):
-
-            def get_nobj(self):
-                return 2
-
-            def get_nic(self):
-                return 1
-
-            def get_bounds(self):
-                return ([0, 0, 1], [1, 1, 2])
-
-            def fitness(self, a):
-                return [42, 43, 44]
-        prob = problem(p())
-        self.assertEqual(prob.get_nf(), 3)
-
-        class p(object):
-
-            def get_nobj(self):
-                return 2
-
-            def get_nic(self):
-                return 1
-
-            def get_nec(self):
-                return 2
-
-            def get_bounds(self):
-                return ([0, 0, 1], [1, 1, 2])
-
-            def fitness(self, a):
-                return [42, 43, 44]
-        prob = problem(p())
-        self.assertEqual(prob.get_nf(), 5)
-
-    def run_nobj_tests(self):
-        from .core import problem
-
-        class p(object):
-
-            def get_nobj(self):
-                return 2
-
-            def get_bounds(self):
-                return ([0, 0], [1, 1])
-
-            def fitness(self, a):
-                return [42, 43]
-        prob = problem(p())
-        self.assertEqual(prob.get_nobj(), 2)
-        # Wrong number of nobj.
-
-        class p(object):
-
-            def get_nobj(self):
-                return 0
-
-            def get_bounds(self):
-                return ([0, 0], [1, 1])
-
-            def fitness(self, a):
-                return [42, 43]
-        self.assertRaises(ValueError, lambda: problem(p()))
-
-        class p(object):
-
-            def get_nobj(self):
-                return -1
-
-            def get_bounds(self):
-                return ([0, 0], [1, 1])
-
-            def fitness(self, a):
-                return [42, 43]
-        self.assertRaises(OverflowError, lambda: problem(p()))
-        # Inconsistent nobj.
-
-        class p(object):
-
-            def get_nobj(self):
-                return 2
-
-            def get_bounds(self):
-                return ([0, 0], [1, 1])
-
-            def fitness(self, a):
-                return [42]
-        prob = problem(p())
-        self.assertRaises(ValueError, lambda: prob.fitness([1, 2]))
-
-    def run_extract_tests(self):
-        from .core import problem, translate, _test_problem
-        import sys
-
-        # First we try with a C++ test problem.
-        p = problem(_test_problem())
-        # Verify the refcount of p is increased after extract().
-        rc = sys.getrefcount(p)
-        tprob = p.extract(_test_problem)
-        self.assert_(sys.getrefcount(p) == rc + 1)
-        del tprob
-        self.assert_(sys.getrefcount(p) == rc)
-        # Verify we are modifying the inner object.
-        p.extract(_test_problem).set_n(5)
-        self.assert_(p.extract(_test_problem).get_n() == 5)
-        # Chain extracts.
-        t = translate(_test_problem(), [0])
-        pt = problem(t)
-        rc = sys.getrefcount(pt)
-        tprob = pt.extract(translate)
-        # Verify that extraction of translate from the problem
-        # increases the refecount of pt.
-        self.assert_(sys.getrefcount(pt) == rc + 1)
-        # Extract the _test_problem from translate.
-        rc2 = sys.getrefcount(tprob)
-        ttprob = tprob.extract(_test_problem)
-        # The refcount of pt is not affected.
-        self.assert_(sys.getrefcount(pt) == rc + 1)
-        # The refcount of tprob has increased.
-        self.assert_(sys.getrefcount(tprob) == rc2 + 1)
-        del tprob
-        # We can still access ttprob.
-        self.assert_(ttprob.get_n() == 1)
-        self.assert_(sys.getrefcount(pt) == rc + 1)
-        del ttprob
-        # Now the refcount of pt decreases, because deleting
-        # ttprob eliminates the last ref to tprob, which in turn
-        # decreases the refcount of pt.
-        self.assert_(sys.getrefcount(pt) == rc)
-
-        class tproblem(object):
-
-            def __init__(self):
-                self._n = 1
-
-            def get_n(self):
-                return self._n
-
-            def set_n(self, n):
-                self._n = n
-
-            def fitness(self, dv):
-                return [0]
-
-            def get_bounds(self):
-                return ([0], [1])
-
-        # Test with Python problem.
-        p = problem(tproblem())
-        rc = sys.getrefcount(p)
-        tprob = p.extract(tproblem)
-        # Reference count does not increase because
-        # tproblem is stored as a proper Python object
-        # with its own refcount.
-        self.assert_(sys.getrefcount(p) == rc)
-        self.assert_(tprob.get_n() == 1)
-        tprob.set_n(12)
-        self.assert_(p.extract(tproblem).get_n() == 12)
-
-    def run_nec_nic_tests(self):
-        from .core import problem
-
-        class p(object):
-
-            def get_nec(self):
-                return 2
-
-            def get_bounds(self):
-                return ([0, 0], [1, 1])
-
-            def fitness(self, a):
-                return [42]
-        prob = problem(p())
-        self.assertEqual(prob.get_nf(), 3)
-
-        class p(object):
-
-            def get_nec(self):
-                return -1
-
-            def get_bounds(self):
-                return ([0, 0], [1, 1])
-
-            def fitness(self, a):
-                return [42]
-        self.assertRaises(OverflowError, lambda: problem(p()))
-
-        class p(object):
-
-            def get_nic(self):
-                return 2
-
-            def get_bounds(self):
-                return ([0, 0], [1, 1])
-
-            def fitness(self, a):
-                return [42]
-        prob = problem(p())
-        self.assertEqual(prob.get_nf(), 3)
-
-        class p(object):
-
-            def get_nic(self):
-                return -1
-
-            def get_bounds(self):
-                return ([0, 0], [1, 1])
-
-            def fitness(self, a):
-                return [42]
-        self.assertRaises(OverflowError, lambda: problem(p()))
-
-        class p(object):
-
-            def get_nec(self):
-                return 2
-
-            def get_nic(self):
-                return 3
-
-            def get_bounds(self):
-                return ([0, 0], [1, 1])
-
-            def fitness(self, a):
-                return [42]
-        prob = problem(p())
-        self.assertEqual(prob.get_nf(), 6)
-
-    def run_nc_tests(self):
-        from .core import problem
-
-        class p(object):
-
-            def get_nec(self):
-                return 2
-
-            def get_bounds(self):
-                return ([0, 0], [1, 1])
-
-            def fitness(self, a):
-                return [42]
-        prob = problem(p())
-        self.assertEqual(prob.get_nc(), 2)
-
-        class p(object):
-
-            def get_nec(self):
-                return 2
-
-            def get_nic(self):
-                return 3
-
-            def get_bounds(self):
-                return ([0, 0], [1, 1])
-
-            def fitness(self, a):
-                return [42]
-        prob = problem(p())
-        self.assertEqual(prob.get_nc(), 5)
-
-        class p(object):
-
-            def get_bounds(self):
-                return ([0, 0], [1, 1])
-
-            def fitness(self, a):
-                return [42]
-        prob = problem(p())
-        self.assertEqual(prob.get_nc(), 0)
-
-    def run_has_gradient_tests(self):
-        from .core import problem
-
-        class p(object):
-
-            def get_bounds(self):
-                return ([0, 0], [1, 1])
-
-            def fitness(self, a):
-                return [42]
-
-        self.assert_(not problem(p()).has_gradient())
-
-        class p(object):
-
-            def get_bounds(self):
-                return ([0, 0], [1, 1])
-
-            def fitness(self, a):
-                return [42]
-
-            def has_gradient(self):
-                return True
-
-        self.assert_(not problem(p()).has_gradient())
-
-        class p(object):
-
-            def get_bounds(self):
-                return ([0, 0], [1, 1])
-
-            def fitness(self, a):
-                return [42]
-
-            def gradient(self, dv):
-                return [0]
-
-            def has_gradient(self):
-                return False
-
-        self.assert_(not problem(p()).has_gradient())
-
-        class p(object):
-
-            def get_bounds(self):
-                return ([0, 0], [1, 1])
-
-            def fitness(self, a):
-                return [42]
-
-            def gradient(self, dv):
-                return [0]
-
-        self.assert_(problem(p()).has_gradient())
-
-    def run_gradient_tests(self):
-        from numpy import array
-        from .core import problem
-
-        class p(object):
-
-            def get_bounds(self):
-                return ([0, 0], [1, 1])
-
-            def fitness(self, a):
-                return [42]
-
-        self.assertRaises(NotImplementedError,
-                          lambda: problem(p()).gradient([1, 2]))
-
-        class p(object):
-
-            def get_bounds(self):
-                return ([0, 0], [1, 1])
-
-            def fitness(self, a):
-                return [42]
-
-            def gradient(self, a):
-                return [0]
-
-        self.assertRaises(ValueError, lambda: problem(p()).gradient([1, 2]))
-
-        class p(object):
-
-            def get_bounds(self):
-                return ([0, 0], [1, 1])
-
-            def fitness(self, a):
-                return [42]
-
-            def gradient(self, a):
-                return (0, 1)
-
-        self.assert_(all(array([0., 1.]) == problem(p()).gradient([1, 2])))
-        self.assertRaises(ValueError, lambda: problem(p()).gradient([1]))
-
-    def run_has_gradient_sparsity_tests(self):
-        from .core import problem
-
-        class p(object):
-
-            def get_bounds(self):
-                return ([0, 0], [1, 1])
-
-            def fitness(self, a):
-                return [42]
-
-        self.assert_(not problem(p()).has_gradient_sparsity())
-
-        class p(object):
-
-            def get_bounds(self):
-                return ([0], [1])
-
-            def fitness(self, a):
-                return [42]
-
-            def gradient_sparsity(self):
-                return [(0, 0)]
-
-        self.assert_(problem(p()).has_gradient_sparsity())
-
-        class p(object):
-
-            def get_bounds(self):
-                return ([0], [1])
-
-            def fitness(self, a):
-                return [42]
-
-            def has_gradient_sparsity(self):
-                return True
-
-        self.assert_(not problem(p()).has_gradient_sparsity())
-
-        class p(object):
-
-            def get_bounds(self):
-                return ([0], [1])
-
-            def fitness(self, a):
-                return [42]
-
-            def gradient_sparsity(self):
-                return [(0, 0)]
-
-            def has_gradient_sparsity(self):
-                return True
-
-        self.assert_(problem(p()).has_gradient_sparsity())
-
-        class p(object):
-
-            def get_bounds(self):
-                return ([0], [1])
-
-            def fitness(self, a):
-                return [42]
-
-            def gradient_sparsity(self):
-                return [(0, 0)]
-
-            def has_gradient_sparsity(self):
-                return False
-
-        self.assert_(not problem(p()).has_gradient_sparsity())
-
-    def run_gradient_sparsity_tests(self):
-        from .core import problem
-        from numpy import array, ndarray
-
-        class p(object):
-
-            def get_bounds(self):
-                return ([0, 0], [1, 1])
-
-            def fitness(self, a):
-                return [42]
-
-            def gradient_sparsity(self):
-                return ()
-
-        self.assert_(problem(p()).has_gradient_sparsity())
-        self.assert_(isinstance(problem(p()).gradient_sparsity(), ndarray))
-        self.assert_(problem(p()).gradient_sparsity().shape == (0, 2))
-
-        class p(object):
-
-            def get_bounds(self):
-                return ([0, 0], [1, 1])
-
-            def fitness(self, a):
-                return [42]
-
-            def gradient_sparsity(self):
-                return []
-
-        self.assert_(problem(p()).has_gradient_sparsity())
-        self.assert_(isinstance(problem(p()).gradient_sparsity(), ndarray))
-        self.assert_(problem(p()).gradient_sparsity().shape == (0, 2))
-
-        class p(object):
-
-            def get_bounds(self):
-                return ([0, 0], [1, 1])
-
-            def fitness(self, a):
-                return [42]
-
-            def gradient_sparsity(self):
-                return {}
-
-        self.assert_(problem(p()).has_gradient_sparsity())
-        self.assert_(isinstance(problem(p()).gradient_sparsity(), ndarray))
-        self.assert_(problem(p()).gradient_sparsity().shape == (0, 2))
-
-        class p(object):
-
-            def get_bounds(self):
-                return ([0, 0], [1, 1])
-
-            def fitness(self, a):
-                return [42]
-
-            def gradient_sparsity(self):
-                return [[0, 0]]
-
-        self.assert_(problem(p()).has_gradient_sparsity())
-        self.assert_(isinstance(problem(p()).gradient_sparsity(), ndarray))
-        self.assert_(problem(p()).gradient_sparsity().shape == (1, 2))
-        self.assert_((problem(p()).gradient_sparsity()
-                      == array([[0, 0]])).all())
-
-        class p(object):
-
-            def get_bounds(self):
-                return ([0, 0], [1, 1])
-
-            def fitness(self, a):
-                return [42]
-
-            def gradient_sparsity(self):
-                return [[0, 0], (0, 1)]
-
-        self.assert_(problem(p()).has_gradient_sparsity())
-        self.assert_(isinstance(problem(p()).gradient_sparsity(), ndarray))
-        self.assert_(problem(p()).gradient_sparsity().shape == (2, 2))
-        self.assert_((problem(p()).gradient_sparsity()
-                      == array([[0, 0], [0, 1]])).all())
-        self.assertEqual(problem(p()).gradient_sparsity()[0][0], 0)
-        self.assertEqual(problem(p()).gradient_sparsity()[0][1], 0)
-        self.assertEqual(problem(p()).gradient_sparsity()[1][0], 0)
-        self.assertEqual(problem(p()).gradient_sparsity()[1][1], 1)
-
-        class p(object):
-
-            def get_bounds(self):
-                return ([0, 0], [1, 1])
-
-            def fitness(self, a):
-                return [42]
-
-            def gradient_sparsity(self):
-                return [[0, 0], (0,)]
-
-        self.assertRaises(ValueError, lambda: problem(p()))
-
-        class p(object):
-
-            def get_bounds(self):
-                return ([0, 0], [1, 1])
-
-            def fitness(self, a):
-                return [42]
-
-            def gradient_sparsity(self):
-                return [[0, 0], (0, 0)]
-
-        self.assertRaises(ValueError, lambda: problem(p()))
-
-        class p(object):
-
-            def get_bounds(self):
-                return ([0, 0], [1, 1])
-
-            def fitness(self, a):
-                return [42]
-
-            def gradient_sparsity(self):
-                return [[0, 0], (0, 123)]
-
-        self.assertRaises(ValueError, lambda: problem(p()))
-
-        class p(object):
-
-            def get_bounds(self):
-                return ([0, 0], [1, 1])
-
-            def fitness(self, a):
-                return [42]
-
-            def gradient_sparsity(self):
-                return array([[0, 0], [0, 1]])
-
-        self.assert_(problem(p()).has_gradient_sparsity())
-        self.assert_(isinstance(problem(p()).gradient_sparsity(), ndarray))
-        self.assert_(problem(p()).gradient_sparsity().shape == (2, 2))
-        self.assert_((problem(p()).gradient_sparsity()
-                      == array([[0, 0], [0, 1]])).all())
-
-        class p(object):
-
-            def get_bounds(self):
-                return ([0, 0], [1, 1])
-
-            def fitness(self, a):
-                return [42]
-
-            def gradient_sparsity(self):
-                return array([[0, 0], [0, 123]])
-
-        self.assertRaises(ValueError, lambda: problem(p()))
-
-        class p(object):
-
-            def get_bounds(self):
-                return ([0, 0], [1, 1])
-
-            def fitness(self, a):
-                return [42]
-
-            def gradient_sparsity(self):
-                return array([[0, 0, 0], [0, 1, 0]])
-
-        self.assertRaises(ValueError, lambda: problem(p()))
-
-        class p(object):
-
-            def get_bounds(self):
-                return ([0, 0], [1, 1])
-
-            def fitness(self, a):
-                return [42]
-
-            def gradient_sparsity(self):
-                return array([[[0], [1], [2]]])
-
-        self.assertRaises(ValueError, lambda: problem(p()))
-
-        class p(object):
-
-            def get_bounds(self):
-                return ([0, 0], [1, 1])
-
-            def fitness(self, a):
-                return [42]
-
-            def gradient_sparsity(self):
-                return [[[0], 0], [0, 1]]
-
-        self.assertRaises(TypeError, lambda: problem(p()))
-
-        class p(object):
-
-            def get_bounds(self):
-                return ([0, 0], [1, 1])
-
-            def fitness(self, a):
-                return [42]
-
-            def gradient_sparsity(self):
-                return array([[0, 0], [0, -1]])
-
-        self.assertRaises(OverflowError, lambda: problem(p()))
-
-        class p(object):
-
-            def get_bounds(self):
-                return ([0, 0], [1, 1])
-
-            def fitness(self, a):
-                return [42]
-
-            def gradient_sparsity(self):
-                a = array([[0, 0, 0], [0, 1, 0]])
-                return a[:, :2]
-
-        self.assert_(problem(p()).has_gradient_sparsity())
-        self.assert_(isinstance(problem(p()).gradient_sparsity(), ndarray))
-        self.assert_(problem(p()).gradient_sparsity().shape == (2, 2))
-        self.assert_((problem(p()).gradient_sparsity()
-                      == array([[0, 0], [0, 1]])).all())
-
-        class p(object):
-
-            def get_bounds(self):
-                return ([0, 0], [1, 1])
-
-            def fitness(self, a):
-                return [42]
-
-            def gradient_sparsity(self):
-                return array([[0, 0], [0, 1.]])
-
-        self.assertRaises(TypeError, lambda: problem(p()))
-
-    def run_has_hessians_tests(self):
-        from .core import problem
-
-        class p(object):
-
-            def get_bounds(self):
-                return ([0, 0], [1, 1])
-
-            def fitness(self, a):
-                return [42]
-
-        self.assert_(not problem(p()).has_hessians())
-
-        class p(object):
-
-            def get_bounds(self):
-                return ([0, 0], [1, 1])
-
-            def fitness(self, a):
-                return [42]
-
-            def has_hessians(self):
-                return True
-
-        self.assert_(not problem(p()).has_hessians())
-
-        class p(object):
-
-            def get_bounds(self):
-                return ([0, 0], [1, 1])
-
-            def fitness(self, a):
-                return [42]
-
-            def hessians(self, dv):
-                return [0]
-
-            def has_hessians(self):
-                return False
-
-        self.assert_(not problem(p()).has_hessians())
-
-        class p(object):
-
-            def get_bounds(self):
-                return ([0, 0], [1, 1])
-
-            def fitness(self, a):
-                return [42]
-
-            def hessians(self, dv):
-                return [0]
-
-        self.assert_(problem(p()).has_hessians())
-
-    def run_hessians_tests(self):
-        from numpy import array
-        from .core import problem
-
-        class p(object):
-
-            def get_bounds(self):
-                return ([0, 0], [1, 1])
-
-            def fitness(self, a):
-                return [42]
-
-        self.assertRaises(NotImplementedError,
-                          lambda: problem(p()).hessians([1, 2]))
-
-        class p(object):
-
-            def get_bounds(self):
-                return ([0, 0], [1, 1])
-
-            def fitness(self, a):
-                return [42]
-
-            def hessians(self, a):
-                return [0]
-
-        # Rasies AttributeError because we are trying to iterate over
-        # the element of the returned hessians, which, in this case, is
-        # an int.
-        self.assertRaises(
-            AttributeError, lambda: problem(p()).hessians([1, 2]))
-
-        class p(object):
-
-            def get_bounds(self):
-                return ([0, 0], [1, 1])
-
-            def fitness(self, a):
-                return [42]
-
-            def hessians(self, a):
-                return [(1, 2, 3)]
-
-        self.assert_(all(array([1., 2., 3.]) ==
-                         problem(p()).hessians([1, 2])[0]))
-        self.assertRaises(ValueError, lambda: problem(p()).hessians([1]))
-
-        class p(object):
-
-            def get_bounds(self):
-                return ([0, 0], [1, 1])
-
-            def fitness(self, a):
-                return [42]
-
-            def hessians(self, a):
-                return ([1, 2, 3],)
-
-        self.assert_(all(array([1., 2., 3.]) ==
-                         problem(p()).hessians([1, 2])[0]))
-        self.assertRaises(ValueError, lambda: problem(p()).hessians([1]))
-
-        class p(object):
-
-            def get_bounds(self):
-                return ([0, 0], [1, 1])
-
-            def fitness(self, a):
-                return [42]
-
-            def hessians(self, a):
-                return (array([1, 2, 3]),)
-
-        self.assert_(all(array([1., 2., 3.]) ==
-                         problem(p()).hessians([1, 2])[0]))
-        self.assertRaises(ValueError, lambda: problem(p()).hessians([1]))
-
-        class p(object):
-
-            def get_bounds(self):
-                return ([0, 0], [1, 1])
-
-            def fitness(self, a):
-                return [42, -42]
-
-            def get_nobj(self):
-                return 2
-
-            def hessians(self, a):
-                return (array([1, 2, 3]), (4, 5, 6))
-
-        self.assert_(all(array([1., 2., 3.]) ==
-                         problem(p()).hessians([1, 2])[0]))
-        self.assert_(all(array([4., 5., 6.]) ==
-                         problem(p()).hessians([1, 2])[1]))
-        self.assertRaises(ValueError, lambda: problem(p()).hessians([1]))
-
-    def run_has_hessians_sparsity_tests(self):
-        from .core import problem
-
-        class p(object):
-
-            def get_bounds(self):
-                return ([0, 0], [1, 1])
-
-            def fitness(self, a):
-                return [42]
-
-        self.assert_(not problem(p()).has_hessians_sparsity())
-
-        class p(object):
-
-            def get_bounds(self):
-                return ([0], [1])
-
-            def fitness(self, a):
-                return [42]
-
-            def hessians_sparsity(self):
-                return [[(0, 0)]]
-
-        self.assert_(problem(p()).has_hessians_sparsity())
-
-        class p(object):
-
-            def get_bounds(self):
-                return ([0], [1])
-
-            def fitness(self, a):
-                return [42]
-
-            def has_hessians_sparsity(self):
-                return True
-
-        self.assert_(not problem(p()).has_hessians_sparsity())
-
-        class p(object):
-
-            def get_bounds(self):
-                return ([0], [1])
-
-            def fitness(self, a):
-                return [42]
-
-            def hessians_sparsity(self):
-                return ([(0, 0)],)
-
-            def has_hessians_sparsity(self):
-                return True
-
-        self.assert_(problem(p()).has_hessians_sparsity())
-
-        class p(object):
-
-            def get_bounds(self):
-                return ([0], [1])
-
-            def fitness(self, a):
-                return [42]
-
-            def hessians_sparsity(self):
-                return [array([[0, 0]])]
-
-            def has_hessians_sparsity(self):
-                return False
-
-        self.assert_(not problem(p()).has_hessians_sparsity())
-
-    def run_hessians_sparsity_tests(self):
-        from .core import problem
-        from numpy import array, ndarray
-
-        class p(object):
-
-            def get_bounds(self):
-                return ([0, 0], [1, 1])
-
-            def fitness(self, a):
-                return [42]
-
-            def hessians_sparsity(self):
-                return ([],)
-
-        self.assert_(problem(p()).has_hessians_sparsity())
-        self.assert_(isinstance(problem(p()).hessians_sparsity(), list))
-
-        class p(object):
-
-            def get_bounds(self):
-                return ([0, 0], [1, 1])
-
-            def fitness(self, a):
-                return [42]
-
-            def hessians_sparsity(self):
-                return ([],)
-
-        self.assert_(problem(p()).has_hessians_sparsity())
-        self.assert_(isinstance(problem(p()).hessians_sparsity(), list))
-
-        class p(object):
-
-            def get_bounds(self):
-                return ([0, 0], [1, 1])
-
-            def fitness(self, a):
-                return [42]
-
-            def hessians_sparsity(self):
-                return {()}
-
-        self.assert_(problem(p()).has_hessians_sparsity())
-        self.assert_(isinstance(problem(p()).hessians_sparsity(), list))
-
-        class p(object):
-
-            def get_bounds(self):
-                return ([0, 0], [1, 1])
-
-            def fitness(self, a):
-                return [42]
-
-            def hessians_sparsity(self):
-                return [[(0, 0)]]
-
-        self.assert_(problem(p()).has_hessians_sparsity())
-        self.assert_(isinstance(problem(p()).hessians_sparsity(), list))
-        self.assert_(isinstance(problem(p()).hessians_sparsity()[0], ndarray))
-        self.assert_(problem(p()).hessians_sparsity()[0].shape == (1, 2))
-        self.assert_((problem(p()).hessians_sparsity()[0]
-                      == array([[0, 0]])).all())
-
-        class p(object):
-
-            def get_bounds(self):
-                return ([0, 0], [1, 1])
-
-            def fitness(self, a):
-                return [42]
-
-            def hessians_sparsity(self):
-                return [[[0, 0], (1, 0)]]
-
-        self.assert_(problem(p()).has_hessians_sparsity())
-        self.assert_(isinstance(problem(p()).hessians_sparsity(), list))
-        self.assert_(isinstance(problem(p()).hessians_sparsity()[0], ndarray))
-        self.assert_(problem(p()).hessians_sparsity()[0].shape == (2, 2))
-        self.assert_((problem(p()).hessians_sparsity()[0]
-                      == array([[0, 0], [1, 0]])).all())
-        self.assertEqual(problem(p()).hessians_sparsity()[0][0][0], 0)
-        self.assertEqual(problem(p()).hessians_sparsity()[0][0][1], 0)
-        self.assertEqual(problem(p()).hessians_sparsity()[0][1][1], 0)
-        self.assertEqual(problem(p()).hessians_sparsity()[0][1][0], 1)
-
-        class p(object):
-
-            def get_bounds(self):
-                return ([0, 0], [1, 1])
-
-            def fitness(self, a):
-                return [42]
-
-            def hessians_sparsity(self):
-                return ([[0, 0], (0,)],)
-
-        self.assertRaises(ValueError, lambda: problem(p()))
-
-        class p(object):
-
-            def get_bounds(self):
-                return ([0, 0], [1, 1])
-
-            def fitness(self, a):
-                return [42]
-
-            def hessians_sparsity(self):
-                return [[[0, 0], (0, 0)]]
-
-        self.assertRaises(ValueError, lambda: problem(p()))
-
-        class p(object):
-
-            def get_bounds(self):
-                return ([0, 0], [1, 1])
-
-            def fitness(self, a):
-                return [42]
-
-            def hessians_sparsity(self):
-                return [[[0, 0], (0, 123)]]
-
-        self.assertRaises(ValueError, lambda: problem(p()))
-
-        class p(object):
-
-            def get_bounds(self):
-                return ([0, 0], [1, 1])
-
-            def fitness(self, a):
-                return [42]
-
-            def hessians_sparsity(self):
-                return [array([[0, 0], [1, 1]])]
-
-        self.assert_(problem(p()).has_hessians_sparsity())
-        self.assert_(isinstance(problem(p()).hessians_sparsity(), list))
-        self.assert_(isinstance(problem(p()).hessians_sparsity()[0], ndarray))
-        self.assert_(problem(p()).hessians_sparsity()[0].shape == (2, 2))
-        self.assert_((problem(p()).hessians_sparsity()[0]
-                      == array([[0, 0], [1, 1]])).all())
-
-        class p(object):
-
-            def get_bounds(self):
-                return ([0, 0], [1, 1])
-
-            def fitness(self, a):
-                return [42]
-
-            def hessians_sparsity(self):
-                return array([[0, 0], [0, 123]])
-
-        self.assertRaises(ValueError, lambda: problem(p()))
-
-        class p(object):
-
-            def get_bounds(self):
-                return ([0, 0], [1, 1])
-
-            def fitness(self, a):
-                return [42]
-
-            def hessians_sparsity(self):
-                return (array([[0, 0, 0], [0, 1, 0]]),)
-
-        self.assertRaises(ValueError, lambda: problem(p()))
-
-        class p(object):
-
-            def get_bounds(self):
-                return ([0, 0], [1, 1])
-
-            def fitness(self, a):
-                return [42]
-
-            def hessians_sparsity(self):
-                return [array([[[0], [1], [2]]])]
-
-        self.assertRaises(ValueError, lambda: problem(p()))
-
-        class p(object):
-
-            def get_bounds(self):
-                return ([0, 0], [1, 1])
-
-            def fitness(self, a):
-                return [42]
-
-            def hessians_sparsity(self):
-                return [[[[0], 0], [0, 1]]]
-
-        self.assertRaises(TypeError, lambda: problem(p()))
-
-        class p(object):
-
-            def get_bounds(self):
-                return ([0, 0], [1, 1])
-
-            def fitness(self, a):
-                return [42]
-
-            def hessians_sparsity(self):
-                return [array([[0, 0], [0, -1]])]
-
-        self.assertRaises(OverflowError, lambda: problem(p()))
-
-        class p(object):
-
-            def get_bounds(self):
-                return ([0, 0], [1, 1])
-
-            def fitness(self, a):
-                return [42]
-
-            def hessians_sparsity(self):
-                a = array([[0, 0, 0], [1, 1, 0]])
-                return [a[:, :2]]
-
-        self.assert_(problem(p()).has_hessians_sparsity())
-        self.assert_(isinstance(problem(p()).hessians_sparsity(), list))
-        self.assert_(isinstance(problem(p()).hessians_sparsity()[0], ndarray))
-        self.assert_(problem(p()).hessians_sparsity()[0].shape == (2, 2))
-        self.assert_((problem(p()).hessians_sparsity()[0]
-                      == array([[0, 0], [1, 1]])).all())
-
-        class p(object):
-
-            def get_bounds(self):
-                return ([0, 0], [1, 1])
-
-            def fitness(self, a):
-                return [42]
-
-            def hessians_sparsity(self):
-                return [array([[0, 0], [0, 1.]])]
-
-        self.assertRaises(TypeError, lambda: problem(p()))
-
-        class p(object):
-
-            def get_bounds(self):
-                return ([0, 0], [1, 1])
-
-            def fitness(self, a):
-                return [42, 43]
-
-            def get_nobj(self):
-                return 2
-
-            def hessians_sparsity(self):
-                return [array([[0, 0], [1, 1]]), array([[0, 0], [1, 0]])]
-
-        self.assert_(problem(p()).has_hessians_sparsity())
-        self.assert_(isinstance(problem(p()).hessians_sparsity(), list))
-        self.assert_(isinstance(problem(p()).hessians_sparsity()[0], ndarray))
-        self.assert_(isinstance(problem(p()).hessians_sparsity()[1], ndarray))
-        self.assert_(problem(p()).hessians_sparsity()[0].shape == (2, 2))
-        self.assert_(problem(p()).hessians_sparsity()[1].shape == (2, 2))
-        self.assert_((problem(p()).hessians_sparsity()[0]
-                      == array([[0, 0], [1, 1]])).all())
-        self.assert_((problem(p()).hessians_sparsity()[1]
-                      == array([[0, 0], [1, 0]])).all())
-
-    def run_seed_tests(self):
-        from .core import problem
-
-        class p(object):
-
-            def get_bounds(self):
-                return ([0, 0], [1, 1])
-
-            def fitness(self, a):
-                return [42]
-
-        self.assert_(not problem(p()).has_set_seed())
-        self.assertRaises(NotImplementedError,
-                          lambda: problem(p()).set_seed(12))
-
-        class p(object):
-
-            def get_bounds(self):
-                return ([0, 0], [1, 1])
-
-            def fitness(self, a):
-                return [42]
-
-            def has_set_seed(self):
-                return True
-
-        self.assert_(not problem(p()).has_set_seed())
-        self.assertRaises(NotImplementedError,
-                          lambda: problem(p()).set_seed(12))
-
-        class p(object):
-
-            def get_bounds(self):
-                return ([0, 0], [1, 1])
-
-            def fitness(self, a):
-                return [42]
-
-            def set_seed(self, seed):
-                pass
-
-        self.assert_(problem(p()).has_set_seed())
-        problem(p()).set_seed(87)
-
-        class p(object):
-
-            def get_bounds(self):
-                return ([0, 0], [1, 1])
-
-            def fitness(self, a):
-                return [42]
-
-            def set_seed(self, seed):
-                pass
-
-            def has_set_seed(self):
-                return False
-
-        self.assert_(not problem(p()).has_set_seed())
-
-        class p(object):
-
-            def get_bounds(self):
-                return ([0, 0], [1, 1])
-
-            def fitness(self, a):
-                return [42]
-
-            def set_seed(self, seed):
-                pass
-
-            def has_set_seed(self):
-                return True
-
-        self.assert_(problem(p()).has_set_seed())
-        problem(p()).set_seed(0)
-        problem(p()).set_seed(87)
-        self.assertRaises(OverflowError, lambda: problem(p()).set_seed(-1))
-
-    def run_feas_tests(self):
-        from .core import problem
-
-        class p(object):
-
-            def get_bounds(self):
-                return ([0, 0], [1, 1])
-
-            def fitness(self, a):
-                return [42]
-
-        prob = problem(p())
-        self.assert_(prob.feasibility_x([0, 0]))
-        self.assertEqual(1, prob.get_fevals())
-        self.assert_(prob.feasibility_f([0]))
-        self.assertEqual(1, prob.get_fevals())
-        self.assertRaises(ValueError, lambda: prob.feasibility_f([0, 1]))
-
-    def run_name_info_tests(self):
-        from .core import problem
-
-        class p(object):
-
-            def get_bounds(self):
-                return ([0, 0], [1, 1])
-
-            def fitness(self, a):
-                return [42]
-
-        prob = problem(p())
-        self.assert_(prob.get_name() != '')
-        self.assert_(prob.get_extra_info() == '')
-
-        class p(object):
-
-            def get_bounds(self):
-                return ([0, 0], [1, 1])
-
-            def fitness(self, a):
-                return [42]
-
-            def get_name(self):
-                return 'pippo'
-
-        prob = problem(p())
-        self.assert_(prob.get_name() == 'pippo')
-        self.assert_(prob.get_extra_info() == '')
-
-        class p(object):
-
-            def get_bounds(self):
-                return ([0, 0], [1, 1])
-
-            def fitness(self, a):
-                return [42]
-
-            def get_extra_info(self):
-                return 'pluto'
-
-        prob = problem(p())
-        self.assert_(prob.get_name() != '')
-        self.assert_(prob.get_extra_info() == 'pluto')
-
-        class p(object):
-
-            def get_bounds(self):
-                return ([0, 0], [1, 1])
-
-            def fitness(self, a):
-                return [42]
-
-            def get_name(self):
-                return 'pippo'
-
-            def get_extra_info(self):
-                return 'pluto'
-
-        prob = problem(p())
-        self.assert_(prob.get_name() == 'pippo')
-        self.assert_(prob.get_extra_info() == 'pluto')
-
-    def run_udp_tests(self):
-        from .core import problem, rosenbrock
-
-        class p(object):
-
-            def __init__(self):
-                self.n = 45
-
-            def get_bounds(self):
-                return ([0, 0], [1, 1])
-
-            def fitness(self, a):
-                return [42]
-
-        prob = problem(p())
-        self.assertEqual(type(prob.udp), p)
-        self.assertEqual(prob.udp.n, 45)
-        prob.udp.n = 186
-        self.assertEqual(prob.udp.n, 186)
-
-        prob = problem(rosenbrock())
-        self.assertEqual(type(prob.udp), rosenbrock)
-
-
-=======
->>>>>>> cef20365
 class population_test_case(_ut.TestCase):
     """Test case for the :class:`~pygmo.core.population` class.
 
