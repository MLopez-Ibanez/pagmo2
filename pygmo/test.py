--- conflicted
+++ resolved
@@ -1034,27 +1034,6 @@
 
 
 def run_test_suite():
-<<<<<<< HEAD
-	"""Run the full test suite.
-
-	This function will raise an exception if at least one test fails.
-
-	"""
-	retval = 0
-	suite = _ut.TestLoader().loadTestsFromTestCase(doctests_test_case)
-	suite.addTest(problem_test_case())
-	suite.addTest(core_test_case())
-	suite.addTest(population_test_case())
-	suite.addTest(pso_test_case())
-	suite.addTest(sa_test_case())
-	suite.addTest(cmaes_test_case())
-	suite.addTest(compass_search_test_case())
-	test_result = _ut.TextTestRunner(verbosity=2).run(suite)
-	if len(test_result.failures) > 0:
-		retval = 1
-	if retval != 0:
-		raise RuntimeError('One or more tests failed.')
-=======
     """Run the full test suite.
 
     This function will raise an exception if at least one test fails.
@@ -1071,5 +1050,4 @@
     if len(test_result.failures) > 0 or len(test_result.errors) > 0:
         retval = 1
     if retval != 0:
-        raise RuntimeError('One or more tests failed.')
->>>>>>> 7ce4ed35
+        raise RuntimeError('One or more tests failed.')