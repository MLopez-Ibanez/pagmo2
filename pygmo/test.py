--- conflicted
+++ resolved
@@ -1943,18 +1943,12 @@
         seed = uda.get_seed()
 
 
-<<<<<<< HEAD
 class null_problem_test_case(_ut.TestCase):
     """Test case for the null problem
-=======
-class dtlz_test_case(_ut.TestCase):
-    """Test case for the UDP dtlz
->>>>>>> 5ff760ec
 
     """
 
     def runTest(self):
-<<<<<<< HEAD
         from .core import null_problem as np, problem
         n = np()
         n = np(1)
@@ -1963,12 +1957,17 @@
         self.assertTrue(problem(np()).get_nobj() == 1)
         self.assertTrue(problem(np(23)).get_nobj() == 23)
 
-=======
+
+class dtlz_test_case(_ut.TestCase):
+    """Test case for the UDP dtlz
+
+    """
+
+    def runTest(self):
         from .core import dtlz, population
         udp = dtlz(id=3, dim=9, fdim=3, alpha=5)
         udp.p_distance([0.2] * 9)
         udp.p_distance(population(udp, 20))
->>>>>>> 5ff760ec
 
 
 def run_test_suite():
@@ -1985,11 +1984,8 @@
     suite.addTest(compass_search_test_case())
     suite.addTest(sa_test_case())
     suite.addTest(population_test_case())
-<<<<<<< HEAD
     suite.addTest(null_problem_test_case())
-=======
     suite.addTest(dtlz_test_case())
->>>>>>> 5ff760ec
     test_result = _ut.TextTestRunner(verbosity=2).run(suite)
     if len(test_result.failures) > 0 or len(test_result.errors) > 0:
         retval = 1
