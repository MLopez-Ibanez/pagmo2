/* Copyright 2017 PaGMO development team

This file is part of the PaGMO library.

The PaGMO library is free software; you can redistribute it and/or modify
it under the terms of either:

  * the GNU Lesser General Public License as published by the Free
    Software Foundation; either version 3 of the License, or (at your
    option) any later version.

or

  * the GNU General Public License as published by the Free Software
    Foundation; either version 3 of the License, or (at your option) any
    later version.

or both in parallel, as here.

The PaGMO library is distributed in the hope that it will be useful, but
WITHOUT ANY WARRANTY; without even the implied warranty of MERCHANTABILITY
or FITNESS FOR A PARTICULAR PURPOSE.  See the GNU General Public License
for more details.

You should have received copies of the GNU General Public License and the
GNU Lesser General Public License along with the PaGMO library.  If not,
see https://www.gnu.org/licenses/. */

#ifndef PAGMO_ALGORITHM_HPP
#define PAGMO_ALGORITHM_HPP

#include <memory>
#include <type_traits>
#include <typeinfo>
#include <utility>

#include "exceptions.hpp"
#include "population.hpp"
#include "serialization.hpp"
#include "threading.hpp"
#include "type_traits.hpp"

/// Macro for the registration of the serialization functionality for user-defined algorithms.
/**
 * This macro should always be invoked after the declaration of a user-defined algorithm: it will register
 * the algorithm with pagmo's serialization machinery. The macro should be called in the root namespace
 * and using the fully qualified name of the algorithm to be registered. For example:
 * @code{.unparsed}
 * namespace my_namespace
 * {
 *
 * class my_algorithm
 * {
 *    // ...
 * };
 *
 * }
 *
 * PAGMO_REGISTER_ALGORITHM(my_namespace::my_algorithm)
 * @endcode
 */
#define PAGMO_REGISTER_ALGORITHM(algo) CEREAL_REGISTER_TYPE_WITH_NAME(pagmo::detail::algo_inner<algo>, "uda " #algo)

namespace pagmo
{

/// Null algorithm
/**
 * This algorithm is used to implement the default constructors of pagmo::algorithm and of the meta-algorithms.
 */
struct null_algorithm {
    /// Evolve method.
    /**
     * In the null algorithm, the evolve method just returns the input
     * population.
     *
     * @param pop input population.
     *
     * @return a copy of the input population.
     */
    population evolve(const population &pop) const
    {
        return pop;
    };
    /// Serialization support.
    template <typename Archive>
    void serialize(Archive &)
    {
    }
};

} // namespaces

namespace pagmo
{

/// Detect \p set_verbosity() method.
/**
 * This type trait will be \p true if \p T provides a method with
 * the following signature:
 * @code{.unparsed}
 * void set_verbosity(unsigned);
 * @endcode
 * The \p set_verbosity() method is part of the interface for the definition of an algorithm
 * (see pagmo::algorithm).
 */
template <typename T>
class has_set_verbosity
{
    template <typename U>
    using set_verbosity_t = decltype(std::declval<U &>().set_verbosity(1u));
    static const bool implementation_defined = std::is_same<void, detected_t<set_verbosity_t, T>>::value;

public:
    /// Value of the type trait.
    static const bool value = implementation_defined;
};

template <typename T>
const bool has_set_verbosity<T>::value;

/// Detect \p has_set_verbosity() method.
/**
 * This type trait will be \p true if \p T provides a method with
 * the following signature:
 * @code{.unparsed}
 * bool has_set_verbosity() const;
 * @endcode
 * The \p has_set_verbosity() method is part of the interface for the definition of an algorithm
 * (see pagmo::algorithm).
 */
template <typename T>
class override_has_set_verbosity
{
    template <typename U>
    using has_set_verbosity_t = decltype(std::declval<const U &>().has_set_verbosity());
    static const bool implementation_defined = std::is_same<bool, detected_t<has_set_verbosity_t, T>>::value;

public:
    /// Value of the type trait.
    static const bool value = implementation_defined;
};

template <typename T>
const bool override_has_set_verbosity<T>::value;

/// Detect \p evolve() method.
/**
 * This type trait will be \p true if \p T provides a method with
 * the following signature:
 * @code{.unparsed}
 * population evolve(const population &) const;
 * @endcode
 * The \p evolve() method is part of the interface for the definition of an algorithm
 * (see pagmo::algorithm).
 */
template <typename T>
class has_evolve
{
    template <typename U>
    using evolve_t = decltype(std::declval<const U &>().evolve(std::declval<const population &>()));
    static const bool implementation_defined = std::is_same<population, detected_t<evolve_t, T>>::value;

public:
    /// Value of the type trait.
    static const bool value = implementation_defined;
};

template <typename T>
const bool has_evolve<T>::value;

/// Detect user-defined algorithms (UDA).
/**
 * This type trait will be \p true if \p T is not cv/reference qualified, it is destructible, default, copy and move
 * constructible, and if it satisfies the pagmo::has_evolve type trait.
 *
 * Types satisfying this type trait can be used as user-defined algorithms (UDA) in pagmo::algorithm.
 */
template <typename T>
class is_uda
{
    static const bool implementation_defined
        = std::is_same<T, uncvref_t<T>>::value && std::is_default_constructible<T>::value
          && std::is_copy_constructible<T>::value && std::is_move_constructible<T>::value
          && std::is_destructible<T>::value && has_evolve<T>::value;

public:
    /// Value of the type trait.
    static const bool value = implementation_defined;
};

template <typename T>
const bool is_uda<T>::value;

namespace detail
{

// Specialise this to true in order to disable all the UDA checks and mark a type
// as a UDA regardless of the features provided by it.
// NOTE: this is needed when implementing the machinery for Python algos.
// NOTE: leave this as an implementation detail for now.
template <typename>
struct disable_uda_checks : std::false_type {
};
}

/// Detect user-defined algorithms (UDA).
/**
 * This type trait will be \p true if \p T is not cv/reference qualified, it is destructible, default, copy and move
 * constructible, and if it satisfies the pagmo::has_evolve type trait.
 *
 * Types satisfying this type trait can be used as user-defined algorithms (UDA) in pagmo::algorithm.
 */
template <typename T>
class is_uda
{
    static const bool implementation_defined
        = (std::is_same<T, uncvref_t<T>>::value && std::is_default_constructible<T>::value
           && std::is_copy_constructible<T>::value && std::is_move_constructible<T>::value
           && std::is_destructible<T>::value && has_evolve<T>::value)
          || detail::disable_uda_checks<T>::value;

public:
    /// Value of the type trait.
    static const bool value = implementation_defined;
};

template <typename T>
const bool is_uda<T>::value;

namespace detail
{

struct algo_inner_base {
    virtual ~algo_inner_base()
    {
    }
    virtual algo_inner_base *clone() const = 0;
    virtual population evolve(const population &pop) const = 0;
    virtual void set_seed(unsigned) = 0;
    virtual bool has_set_seed() const = 0;
    virtual void set_verbosity(unsigned) = 0;
    virtual bool has_set_verbosity() const = 0;
    virtual std::string get_name() const = 0;
    virtual std::string get_extra_info() const = 0;
    virtual thread_safety get_thread_safety() const = 0;
    template <typename Archive>
    void serialize(Archive &)
    {
    }
};

template <typename T>
struct algo_inner final : algo_inner_base {
<<<<<<< HEAD
    // Static checks.
    static_assert(is_uda<T>::value,
                  "An algorithm must not be cv/reference qualified, it must be default-constructible, "
                  "copy-constructible, move-constructible and destructible, and it must provide an evolve() method.");
=======
>>>>>>> 4993b3df
    // We just need the def ctor, delete everything else.
    algo_inner() = default;
    algo_inner(const algo_inner &) = delete;
    algo_inner(algo_inner &&) = delete;
    algo_inner &operator=(const algo_inner &) = delete;
    algo_inner &operator=(algo_inner &&) = delete;
    // Constructors from T (copy and move variants).
    explicit algo_inner(const T &x) : m_value(x)
    {
    }
    explicit algo_inner(T &&x) : m_value(std::move(x))
    {
    }
    // The clone method, used in the copy constructor of algorithm.
    virtual algo_inner_base *clone() const override final
    {
        return ::new algo_inner(m_value);
    }
    // Mandatory methods.
    virtual population evolve(const population &pop) const override final
    {
        return m_value.evolve(pop);
    }
    // Optional methods
    virtual void set_seed(unsigned seed) override final
    {
        set_seed_impl(m_value, seed);
    }
    virtual bool has_set_seed() const override final
    {
        return has_set_seed_impl(m_value);
    }
    virtual void set_verbosity(unsigned level) override final
    {
        set_verbosity_impl(m_value, level);
    }
    virtual bool has_set_verbosity() const override final
    {
        return has_set_verbosity_impl(m_value);
    }
    virtual std::string get_name() const override final
    {
        return get_name_impl(m_value);
    }
    virtual std::string get_extra_info() const override final
    {
        return get_extra_info_impl(m_value);
    }
    virtual thread_safety get_thread_safety() const override final
    {
        return get_thread_safety_impl(m_value);
    }
    // Implementation of the optional methods.
    template <typename U, enable_if_t<pagmo::has_set_seed<U>::value, int> = 0>
    static void set_seed_impl(U &a, unsigned seed)
    {
        a.set_seed(seed);
    }
    template <typename U, enable_if_t<!pagmo::has_set_seed<U>::value, int> = 0>
    static void set_seed_impl(U &, unsigned)
    {
        pagmo_throw(not_implemented_error,
                    "The set_seed() method has been invoked but it is not implemented in the UDA");
    }
    template <typename U, enable_if_t<pagmo::has_set_seed<U>::value && override_has_set_seed<U>::value, int> = 0>
    static bool has_set_seed_impl(const U &a)
    {
        return a.has_set_seed();
    }
    template <typename U, enable_if_t<pagmo::has_set_seed<U>::value && !override_has_set_seed<U>::value, int> = 0>
    static bool has_set_seed_impl(const U &)
    {
        return true;
    }
    template <typename U, enable_if_t<!pagmo::has_set_seed<U>::value, int> = 0>
    static bool has_set_seed_impl(const U &)
    {
        return false;
    }
    template <typename U, enable_if_t<pagmo::has_set_verbosity<U>::value, int> = 0>
    static void set_verbosity_impl(U &value, unsigned level)
    {
        value.set_verbosity(level);
    }
    template <typename U, enable_if_t<!pagmo::has_set_verbosity<U>::value, int> = 0>
    static void set_verbosity_impl(U &, unsigned)
    {
        pagmo_throw(not_implemented_error,
                    "The set_verbosity() method has been invoked but it is not implemented in the UDA");
    }
    template <typename U,
              enable_if_t<pagmo::has_set_verbosity<U>::value && override_has_set_verbosity<U>::value, int> = 0>
    static bool has_set_verbosity_impl(const U &a)
    {
        return a.has_set_verbosity();
    }
    template <typename U,
              enable_if_t<pagmo::has_set_verbosity<U>::value && !override_has_set_verbosity<U>::value, int> = 0>
    static bool has_set_verbosity_impl(const U &)
    {
        return true;
    }
    template <typename U, enable_if_t<!pagmo::has_set_verbosity<U>::value, int> = 0>
    static bool has_set_verbosity_impl(const U &)
    {
        return false;
    }
    template <typename U, enable_if_t<has_name<U>::value, int> = 0>
    static std::string get_name_impl(const U &value)
    {
        return value.get_name();
    }
    template <typename U, enable_if_t<!has_name<U>::value, int> = 0>
    static std::string get_name_impl(const U &)
    {
        return typeid(U).name();
    }
    template <typename U, enable_if_t<has_extra_info<U>::value, int> = 0>
    static std::string get_extra_info_impl(const U &value)
    {
        return value.get_extra_info();
    }
    template <typename U, enable_if_t<!has_extra_info<U>::value, int> = 0>
    static std::string get_extra_info_impl(const U &)
    {
        return "";
    }
    template <typename U, enable_if_t<has_get_thread_safety<U>::value, int> = 0>
    static thread_safety get_thread_safety_impl(const U &value)
    {
        return value.get_thread_safety();
    }
    template <typename U, enable_if_t<!has_get_thread_safety<U>::value, int> = 0>
    static thread_safety get_thread_safety_impl(const U &)
    {
        return thread_safety::basic;
    }

    // Serialization
    template <typename Archive>
    void serialize(Archive &ar)
    {
        ar(cereal::base_class<algo_inner_base>(this), m_value);
    }
    T m_value;
};

} // end of namespace detail

/// Algorithm class.
/**
 * \image html algorithm.jpg
 *
 * This class represents an optimization algorithm. An algorithm can be
 * stochastic, deterministic, population based, derivative-free, using hessians,
 * using gradients, a meta-heuristic, evolutionary, etc.. Via this class pagmo offers a common interface to
 * all types of algorithms that can be applied to find solution to a generic matematical
 * programming problem as represented by the pagmo::problem class.
 *
 * In order to define an optimizaztion algorithm in pagmo, the user must first define a class
 * (or a struct) whose methods describe the properties of the algorithm and implement its logic.
 * In pagmo, we refer to such a class as a **user-defined algorithm**, or UDA for short. Once defined and instantiated,
 * a UDA can then be used to construct an instance of this class, pagmo::algorithm, which
 * provides a generic interface to optimization algorithms.
 *
 * Every UDA must implement at least the following method:
 * @code{.unparsed}
 * population evolve(const population&) const;
 * @endcode
 *
 * The <tt>%evolve()</tt> method takes as input a pagmo::population, and it is expected to return
 * a new population generated by the *evolution* (or *optimisation*) of the original population.
 *
 * Additional optional methods can be implemented in a UDA:
 * @code{.unparsed}
 * void set_seed(unsigned);
 * bool has_set_seed() const;
 * void set_verbosity(unsigned);
 * bool has_set_verbosity() const;
 * std::string get_name() const;
 * std::string get_extra_info() const;
 * thread_safety get_thread_safety() const;
 * @endcode
 *
 * See the documentation of the corresponding methods in this class for details on how the optional
 * methods in the UDA are used by pagmo::algorithm.
 *
 * **NOTE**: a moved-from pagmo::algorithm is destructible and assignable. Any other operation will result
 * in undefined behaviour.
 */
class algorithm
{
    // Enable the generic ctor only if T is not an algorithm (after removing
    // const/reference qualifiers), and if T is a uda.
    template <typename T>
    using generic_ctor_enabler
        = enable_if_t<!std::is_same<algorithm, uncvref_t<T>>::value && is_uda<uncvref_t<T>>::value, int>;

public:
    /// Default constructor.
    /**
     * The default constructor will initialize a pagmo::algorithm containing a pagmo::null_algorithm.
     *
     * @throws unspecified any exception thrown by the constructor from UDA.
     */
    algorithm() : algorithm(null_algorithm{})
    {
    }
    /// Constructor from a user-defined algorithm of type \p T
    /**
     * **NOTE** this constructor is not enabled if, after the removal of cv and reference qualifiers,
     * \p T is of type pagmo::algorithm (that is, this constructor does not compete with the copy/move
     * constructors of pagmo::algorithm), or if \p T does not satisfy pagmo::is_uda.
     *
     * This constructor will construct a pagmo::algorithm from the UDA (user-defined algorithm) \p x of type \p T. In
     * order for the construction to be successful, the UDA must implement a minimal set of methods,
     * as described in the documentation of pagmo::algorithm. The constructor will examine the properties of \p x and
     * store them as data members of \p this.
     *
     * @param x the UDA.
     *
     * @throws unspecified any exception thrown by methods of the UDA invoked during construction or by memory errors
     * in strings and standard containers.
     */
    template <typename T, generic_ctor_enabler<T> = 0>
    explicit algorithm(T &&x) : m_ptr(::new detail::algo_inner<uncvref_t<T>>(std::forward<T>(x)))
    {
        // We detect if set_seed is implemented in the algorithm, in which case the algorithm is stochastic
        m_has_set_seed = ptr()->has_set_seed();
        // We detect if set_verbosity is implemented in the algorithm
        m_has_set_verbosity = ptr()->has_set_verbosity();
        // We store at construction the value returned from the user implemented get_name
        m_name = ptr()->get_name();
        // Store the thread safety value.
        m_thread_safety = ptr()->get_thread_safety();
    }
    /// Copy constructor
    /**
     * The copy constructor will deep copy the input algorithm \p other.
     *
     * @param other the algorithm to be copied.
     *
     * @throws unspecified any exception thrown by:
     * - memory allocation errors in standard containers,
     * - the copying of the internal UDA.
     */
    algorithm(const algorithm &other)
        : m_ptr(other.m_ptr->clone()), m_has_set_seed(other.m_has_set_seed),
          m_has_set_verbosity(other.m_has_set_verbosity), m_name(other.m_name), m_thread_safety(other.m_thread_safety)
    {
    }
    /// Move constructor
    /**
     * @param other the algorithm from which \p this will be move-constructed.
     */
    algorithm(algorithm &&other) noexcept
        : m_ptr(std::move(other.m_ptr)), m_has_set_seed(std::move(other.m_has_set_seed)),
          m_has_set_verbosity(other.m_has_set_verbosity), m_name(std::move(other.m_name)),
          m_thread_safety(std::move(other.m_thread_safety))
    {
    }
    /// Move assignment operator
    /**
     * @param other the assignment target.
     *
     * @return a reference to \p this.
     */
    algorithm &operator=(algorithm &&other) noexcept
    {
        if (this != &other) {
            m_ptr = std::move(other.m_ptr);
            m_has_set_seed = std::move(other.m_has_set_seed);
            m_has_set_verbosity = other.m_has_set_verbosity;
            m_name = std::move(other.m_name);
            m_thread_safety = std::move(other.m_thread_safety);
        }
        return *this;
    }
    /// Copy assignment operator
    /**
     * Copy assignment is implemented as a copy constructor followed by a move assignment.
     *
     * @param other the assignment target.
     *
     * @return a reference to \p this.
     *
     * @throws unspecified any exception thrown by the copy constructor.
     */
    algorithm &operator=(const algorithm &other)
    {
        // Copy ctor + move assignment.
        return *this = algorithm(other);
    }

    /// Extract a const pointer to the UDA.
    /**
     * This method will extract a const pointer to the internal instance of the UDA. If \p T is not the same type
     * as the UDA used during construction (after removal of cv and reference qualifiers), this method will
     * return \p nullptr.
     *
     * **NOTE** The returned value is a raw non-owning pointer: the lifetime of the pointee is tied to the lifetime
     * of \p this and \p delete must never be called on the pointer.
     *
     * @return a const pointer to the internal UDA, or \p nullptr
     * if \p T does not correspond exactly to the original UDA type used
     * in the constructor.
     */
    template <typename T>
    const T *extract() const
    {
        auto p = dynamic_cast<const detail::algo_inner<T> *>(ptr());
        return p == nullptr ? nullptr : &(p->m_value);
    }

    /// Extract a pointer to the UDA.
    /**
     * This method will extract a pointer to the internal instance of the UDA. If \p T is not the same type
     * as the UDA used during construction (after removal of cv and reference qualifiers), this method will
     * return \p nullptr.
     *
     * **NOTE** The returned value is a raw non-owning pointer: the lifetime of the pointee is tied to the lifetime
     * of \p this and \p delete must never be called on the pointer.
     *
     * @return a pointer to the internal UDA, or \p nullptr
     * if \p T does not correspond exactly to the original UDA type used
     * in the constructor.
     */
    template <typename T>
    T *extract()
    {
        auto p = dynamic_cast<detail::algo_inner<T> *>(ptr());
        return p == nullptr ? nullptr : &(p->m_value);
    }

    /// Checks the user-defined algorithm type at run-time.
    /**
     * @return \p true if the user-defined algorithm is \p T, \p false otherwise.
     */
    template <typename T>
    bool is() const
    {
        return extract<T>() != nullptr;
    }

    /// Evolve method.
    /**
     * This method will invoke the <tt>%evolve()</tt> method of the UDA. This is where the core of the optimization
     * (*evolution*) is made.
     *
     * @param pop starting population
     *
     * @return evolved population
     *
     * @throws unspecified any exception thrown by the <tt>%evolve()</tt> method of the UDA.
     */
    population evolve(const population &pop) const
    {
        return ptr()->evolve(pop);
    }

    /// Set the seed for the stochastic evolution.
    /**
     * Sets the seed to be used in the <tt>%evolve()</tt> method of the UDA for all stochastic variables. If the UDA
     * satisfies pagmo::has_set_seed, then its <tt>%set_seed()</tt> method will be invoked. Otherwise, an error will be
     * raised.
     *
     * @param seed seed.
     *
     * @throws not_implemented_error if the UDA does not satisfy pagmo::has_set_seed.
     * @throws unspecified any exception thrown by the <tt>%set_seed()</tt> method of the UDA.
     */
    void set_seed(unsigned seed)
    {
        ptr()->set_seed(seed);
    }

    /// Check if a <tt>%set_seed()</tt> method is available in the UDA.
    /**
     * This method will return \p true if a <tt>%set_seed()</tt> method is available in the UDA, \p false otherwise.
     *
     * The availability of the a <tt>%set_seed()</tt> method is determined as follows:
     * - if the UDA does not satisfy pagmo::has_set_seed, then this method will always return \p false;
     * - if the UDA satisfies pagmo::has_set_seed but it does not satisfy pagmo::override_has_set_seed,
     *   then this method will always return \p true;
     * - if the UDA satisfies both pagmo::has_set_seed and pagmo::override_has_set_seed,
     *   then this method will return the output of the <tt>%has_set_seed()</tt> method of the UDA.
     *
     * @return a flag signalling the availability of the <tt>%set_seed()</tt> method in the UDA.
     */
    bool has_set_seed() const
    {
        return m_has_set_seed;
    }

    /// Alias for algorithm::has_set_seed().
    /**
     * @return the output of algorithm::has_set_seed().
     */
    bool is_stochastic() const
    {
        return has_set_seed();
    }

    /// Set the verbosity of logs and screen output.
    /**
     * This method will set the level of verbosity for the algorithm. If the UDA satisfies pagmo::has_set_verbosity,
     * then its <tt>%set_verbosity()</tt> method will be invoked. Otherwise, an error will be raised.
     *
     * The exact meaning of the input parameter \p level is dependent on the UDA.
     *
     * @param level the desired verbosity level.
     *
     * @throws not_implemented_error if the UDA does not satisfy pagmo::has_set_verbosity.
     * @throws unspecified any exception thrown by the <tt>%set_verbosity()</tt> method of the UDA.
     */
    void set_verbosity(unsigned level)
    {
        ptr()->set_verbosity(level);
    }

    /// Check if a <tt>%set_verbosity()</tt> method is available in the UDA.
    /**
     * This method will return \p true if a <tt>%set_verbosity()</tt> method is available in the UDA, \p false
     * otherwise.
     *
     * The availability of the a <tt>%set_verbosity()</tt> method is determined as follows:
     * - if the UDA does not satisfy pagmo::has_set_verbosity, then this method will always return \p false;
     * - if the UDA satisfies pagmo::has_set_verbosity but it does not satisfy pagmo::override_has_set_verbosity,
     *   then this method will always return \p true;
     * - if the UDA satisfies both pagmo::has_set_verbosity and pagmo::override_has_set_verbosity,
     *   then this method will return the output of the <tt>%has_set_verbosity()</tt> method of the UDA.
     *
     * @return a flag signalling the availability of the <tt>%set_verbosity()</tt> method in the UDA.
     */
    bool has_set_verbosity() const
    {
        return m_has_set_verbosity;
    }

    /// Algorithm's name.
    /**
     * If the UDA satisfies pagmo::has_name, then this method will return the output of its <tt>%get_name()</tt> method.
     * Otherwise, an implementation-defined name based on the type of the UDA will be returned.
     *
     * @return the algorithm's name.
     *
     * @throws unspecified any exception thrown by copying an \p std::string object.
     */
    std::string get_name() const
    {
        return m_name;
    }

    /// Algorithm's extra info.
    /**
     * If the UDA satisfies pagmo::has_extra_info, then this method will return the output of its
     * <tt>%get_extra_info()</tt> method. Otherwise, an empty string will be returned.
     *
     * @return extra info about the UDA.
     *
     * @throws unspecified any exception thrown by the <tt>%get_extra_info()</tt> method of the UDA.
     */
    std::string get_extra_info() const
    {
        return ptr()->get_extra_info();
    }

    /// Algorithm's thread safety level.
    /**
     * If the UDA satisfies pagmo::has_get_thread_safety, then this method will return the output of its
     * <tt>%get_thread_safety()</tt> method. Otherwise, thread_safety::basic will be returned.
     * That is, pagmo assumes by default that is it safe to operate concurrently on distinct UDA instances.
     *
     * @return the thread safety level of the UDA.
     */
    thread_safety get_thread_safety() const
    {
        return m_thread_safety;
    }

    /// Streaming operator
    /**
     * This function will stream to \p os a human-readable representation of the input
     * algorithm \p a.
     *
     * @param os input <tt>std::ostream</tt>.
     * @param a pagmo::algorithm object to be streamed.
     *
     * @return a reference to \p os.
     *
     * @throws unspecified any exception thrown by querying various algorithm properties and streaming them into \p os.
     */
    friend std::ostream &operator<<(std::ostream &os, const algorithm &a)
    {
        os << "Algorithm name: " << a.get_name();
        if (!a.has_set_seed()) {
            stream(os, " [deterministic]");
        } else {
            stream(os, " [stochastic]");
        }
        stream(os, "\n\tThread safety: ", a.get_thread_safety(), '\n');
        const auto extra_str = a.get_extra_info();
        if (!extra_str.empty()) {
            stream(os, "\nExtra info:\n", extra_str);
        }
        return os;
    }

    /// Save to archive.
    /**
     * This method will save \p this into the archive \p ar.
     *
     * @param ar target archive.
     *
     * @throws unspecified any exception thrown by the serialization of the UDA and of primitive types.
     */
    template <typename Archive>
    void save(Archive &ar) const
    {
        ar(m_ptr, m_has_set_seed, m_has_set_verbosity, m_name, m_thread_safety);
    }
    /// Load from archive.
    /**
     * This method will load a pagmo::algorithm from \p ar into \p this.
     *
     * @param ar source archive.
     *
     * @throws unspecified any exception thrown by the deserialization of the UDA and of primitive types.
     */
    template <typename Archive>
    void load(Archive &ar)
    {
        algorithm tmp;
        ar(tmp.m_ptr, tmp.m_has_set_seed, tmp.m_has_set_verbosity, tmp.m_name, tmp.m_thread_safety);
        *this = std::move(tmp);
    }

private:
    // Two small helpers to make sure that whenever we require
    // access to the pointer it actually points to something.
    detail::algo_inner_base const *ptr() const
    {
        assert(m_ptr.get() != nullptr);
        return m_ptr.get();
    }
    detail::algo_inner_base *ptr()
    {
        assert(m_ptr.get() != nullptr);
        return m_ptr.get();
    }

private:
    std::unique_ptr<detail::algo_inner_base> m_ptr;
    // Various algorithm properties determined at construction time
    // from the concrete algorithm. These will be constant for the lifetime
    // of algorithm, but we cannot mark them as such because of serialization.
    // the extra_info string cannot be here as it must reflect the changes from set_seed
    bool m_has_set_seed;
    bool m_has_set_verbosity;
    std::string m_name;
    thread_safety m_thread_safety;
};
}

PAGMO_REGISTER_ALGORITHM(pagmo::null_algorithm)

#endif<|MERGE_RESOLUTION|>--- conflicted
+++ resolved
@@ -252,13 +252,6 @@
 
 template <typename T>
 struct algo_inner final : algo_inner_base {
-<<<<<<< HEAD
-    // Static checks.
-    static_assert(is_uda<T>::value,
-                  "An algorithm must not be cv/reference qualified, it must be default-constructible, "
-                  "copy-constructible, move-constructible and destructible, and it must provide an evolve() method.");
-=======
->>>>>>> 4993b3df
     // We just need the def ctor, delete everything else.
     algo_inner() = default;
     algo_inner(const algo_inner &) = delete;
